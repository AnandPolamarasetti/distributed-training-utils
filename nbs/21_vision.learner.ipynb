--- conflicted
+++ resolved
@@ -189,10 +189,7 @@
    "metadata": {},
    "outputs": [],
    "source": [
-<<<<<<< HEAD
-    "#|export\n",
-=======
-    "#export\n",
+    "#|export\n",
     "def cut_model(model, cut):\n",
     "    \"Cut an instantiated model\"\n",
     "    if   isinstance(cut, int): return nn.Sequential(*list(model.children())[:cut])\n",
@@ -206,8 +203,7 @@
    "metadata": {},
    "outputs": [],
    "source": [
-    "#export\n",
->>>>>>> f4a6ce2a
+    "#|export\n",
     "def create_body(arch, n_in=3, pretrained=True, cut=None):\n",
     "    \"Cut off the body of a typically pretrained `arch` as determined by `cut`\"\n",
     "    model = arch(pretrained=pretrained)\n",
@@ -259,13 +255,8 @@
    "metadata": {},
    "outputs": [],
    "source": [
-<<<<<<< HEAD
-    "#|export\n",
-    "def create_head(nf, n_out, lin_ftrs=None, ps=0.5, concat_pool=True, first_bn=True, bn_final=False,\n",
-=======
-    "#export\n",
+    "#|export\n",
     "def create_head(nf, n_out, lin_ftrs=None, ps=0.5, pool=True, concat_pool=True, first_bn=True, bn_final=False,\n",
->>>>>>> f4a6ce2a
     "                lin_first=False, y_range=None):\n",
     "    \"Model head that takes `nf` features, runs through `lin_ftrs`, and out `n_out` classes.\"\n",
     "    if pool and concat_pool: nf *= 2\n",
@@ -459,27 +450,13 @@
    "metadata": {},
    "outputs": [],
    "source": [
-<<<<<<< HEAD
-    "#|export\n",
-    "@delegates(create_head)\n",
-    "def create_cnn_model(arch, n_out, pretrained=True, cut=None, n_in=3, init=nn.init.kaiming_normal_, custom_head=None,\n",
-    "                     concat_pool=True, **kwargs):\n",
-    "    \"Create custom convnet architecture\"\n",
-    "    meta = model_meta.get(arch, _default_meta)\n",
-    "    body = create_body(arch, n_in, pretrained, ifnone(cut, meta['cut']))\n",
-    "    if custom_head is None:\n",
-    "        nf = num_features_model(nn.Sequential(*body.children()))\n",
-    "        head = create_head(nf, n_out, concat_pool=concat_pool, **kwargs)\n",
-    "    else: head = custom_head\n",
-=======
-    "#export\n",
+    "#|export\n",
     "def add_head(body, nf, n_out, init=nn.init.kaiming_normal_, head=None, concat_pool=True, pool=True,\n",
     "                lin_ftrs=None, ps=0.5, first_bn=True, bn_final=False, lin_first=False, y_range=None):\n",
     "    \"Add a head to a vision body\"\n",
     "    if head is None:\n",
     "        head = create_head(nf, n_out, concat_pool=concat_pool, pool=pool,\n",
     "                           lin_ftrs=lin_ftrs, ps=ps, first_bn=first_bn, bn_final=bn_final, lin_first=lin_first, y_range=y_range)\n",
->>>>>>> f4a6ce2a
     "    model = nn.Sequential(body, head)\n",
     "    if init is not None: apply_init(model[1], init)\n",
     "    return model"
@@ -619,26 +596,7 @@
    "metadata": {},
    "outputs": [],
    "source": [
-<<<<<<< HEAD
-    "#|export\n",
-    "@delegates(create_cnn_model)\n",
-    "def cnn_learner(dls, arch, normalize=True, n_out=None, pretrained=True, config=None,\n",
-    "                # learner args\n",
-    "                loss_func=None, opt_func=Adam, lr=defaults.lr, splitter=None, cbs=None, metrics=None, path=None,\n",
-    "                model_dir='models', wd=None, wd_bn_bias=False, train_bn=True, moms=(0.95,0.85,0.95),\n",
-    "                # other model args\n",
-    "                **kwargs):\n",
-    "    \"Build a convnet style learner from `dls` and `arch`\"\n",
-    "    \n",
-    "    if config:\n",
-    "        warnings.warn('config param is deprecated. Pass your args directly to cnn_learner.')\n",
-    "        kwargs = {**config, **kwargs}\n",
-    "    \n",
-    "    meta = model_meta.get(arch, _default_meta)\n",
-    "    if normalize: _add_norm(dls, meta, pretrained)\n",
-    "    \n",
-=======
-    "#export\n",
+    "#|export\n",
     "@delegates(create_vision_model)\n",
     "def vision_learner(dls, arch, normalize=True, n_out=None, pretrained=True, \n",
     "        # learner args\n",
@@ -648,7 +606,6 @@
     "        cut=None, init=nn.init.kaiming_normal_, custom_head=None, concat_pool=True, pool=True,\n",
     "        lin_ftrs=None, ps=0.5, first_bn=True, bn_final=False, lin_first=False, y_range=None, **kwargs):\n",
     "    \"Build a vision learner from `dls` and `arch`\"\n",
->>>>>>> f4a6ce2a
     "    if n_out is None: n_out = get_c(dls)\n",
     "    assert n_out, \"`n_out` is not defined, and could not be inferred from data, set `dls.c` or pass `n_out`\"\n",
     "    meta = model_meta.get(arch, _default_meta)\n",
@@ -705,13 +662,8 @@
    "metadata": {},
    "outputs": [],
    "source": [
-<<<<<<< HEAD
     "#|hide\n",
-    "learn = cnn_learner(dls, models.resnet34, loss_func=CrossEntropyLossFlat(), ps=0.25, concat_pool=False)\n",
-=======
-    "#hide\n",
     "learn = vision_learner(dls, models.resnet34, loss_func=CrossEntropyLossFlat(), ps=0.25, concat_pool=False)\n",
->>>>>>> f4a6ce2a
     "test_ne(learn.cbs, None)"
    ]
   },
