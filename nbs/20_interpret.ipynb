{
 "cells": [
  {
   "cell_type": "code",
   "execution_count": null,
   "metadata": {},
   "outputs": [],
   "source": [
    "#hide\n",
    "#skip\n",
    "! [ -e /content ] && pip install -Uqq fastai  # upgrade fastai on colab"
   ]
  },
  {
   "cell_type": "code",
   "execution_count": null,
   "metadata": {},
   "outputs": [],
   "source": [
    "# default_exp interpret"
   ]
  },
  {
   "cell_type": "code",
   "execution_count": null,
   "metadata": {},
   "outputs": [],
   "source": [
    "#export\n",
    "from fastai.data.all import *\n",
    "from fastai.optimizer import *\n",
    "from fastai.learner import *\n",
    "from fastai.tabular.core import *\n",
    "import sklearn.metrics as skm"
   ]
  },
  {
   "cell_type": "code",
   "execution_count": null,
   "metadata": {},
   "outputs": [],
   "source": [
    "#hide\n",
    "from fastai.test_utils import *\n",
    "from nbdev.showdoc import *"
   ]
  },
  {
   "cell_type": "markdown",
   "metadata": {},
   "source": [
    "# Interpretation of Predictions\n",
    "\n",
    "> Classes to build objects to better interpret predictions of a model"
   ]
  },
  {
   "cell_type": "code",
   "execution_count": null,
   "metadata": {},
   "outputs": [],
   "source": [
    "#hide\n",
    "from fastai.vision.all import *\n",
    "mnist = DataBlock(blocks=(ImageBlock(cls=PILImageBW), CategoryBlock), \n",
    "                  get_items=get_image_files, \n",
    "                  splitter=RandomSubsetSplitter(.1,.1, seed=42),\n",
    "                  get_y=parent_label)\n",
    "test_dls = mnist.dataloaders(untar_data(URLs.MNIST_SAMPLE), bs=8)\n",
    "test_learner = cnn_learner(test_dls, resnet18)"
   ]
  },
  {
   "cell_type": "code",
   "execution_count": null,
   "metadata": {},
   "outputs": [],
   "source": [
    "#export\n",
    "@typedispatch\n",
    "def plot_top_losses(x, y, *args, **kwargs):\n",
    "    raise Exception(f\"plot_top_losses is not implemented for {type(x)},{type(y)}\")"
   ]
  },
  {
   "cell_type": "code",
   "execution_count": null,
   "metadata": {},
   "outputs": [],
   "source": [
    "#export\n",
    "_all_ = [\"plot_top_losses\"]"
   ]
  },
  {
   "cell_type": "code",
   "execution_count": null,
   "metadata": {},
   "outputs": [],
   "source": [
    "#export\n",
    "class Interpretation():\n",
    "    \"Interpretation base class, can be inherited for task specific Interpretation classes\"\n",
    "    def __init__(self,\n",
    "        learn:Learner,\n",
    "        dl:DataLoader, # `DataLoader` to run inference over\n",
    "        losses:TensorBase, # Losses calculated from `dl`\n",
    "        act=None # Activation function for prediction\n",
    "    ): \n",
    "        store_attr()\n",
    "\n",
    "    def __getitem__(self, idxs):\n",
    "        \"Return inputs, preds, targs, decoded outputs, and losses at `idxs`\"\n",
    "        if isinstance(idxs, Tensor): idxs = idxs.tolist()\n",
    "        if not is_listy(idxs): idxs = [idxs]\n",
    "        items = getattr(self.dl.items, 'iloc', L(self.dl.items))[idxs]\n",
    "        tmp_dl = self.learn.dls.test_dl(items, with_labels=True, process=not isinstance(self.dl, TabDataLoader))\n",
    "        inps,preds,targs,decoded = self.learn.get_preds(dl=tmp_dl, with_input=True, with_loss=False, \n",
    "                                                        with_decoded=True, act=self.act, reorder=False)\n",
    "        return inps, preds, targs, decoded, self.losses[idxs]\n",
    "\n",
    "    @classmethod\n",
    "    def from_learner(cls,\n",
    "        learn, # Model used to create interpretation\n",
    "        ds_idx:int=1, # Index of `learn.dls` when `dl` is None\n",
    "        dl:DataLoader=None, # `Dataloader` used to make predictions\n",
    "        act=None # Override default or set prediction activation function\n",
    "    ):\n",
    "        \"Construct interpretation object from a learner\"\n",
    "        if dl is None: dl = learn.dls[ds_idx].new(shuffle=False, drop_last=False)\n",
    "        _,_,losses = learn.get_preds(dl=dl, with_input=False, with_loss=True, with_decoded=False,\n",
    "                                     with_preds=False, with_targs=False, act=act)\n",
    "        return cls(learn, dl, losses, act)\n",
    "\n",
    "    def top_losses(self,\n",
    "        k:(int,None)=None, # Return `k` losses, defaults to all\n",
    "        largest:bool=True, # Sort losses by largest or smallest\n",
    "        items:bool=False # Whether to return input items\n",
    "    ):\n",
    "        \"`k` largest(/smallest) losses and indexes, defaulting to all losses.\"\n",
    "        losses, idx = self.losses.topk(ifnone(k, len(self.losses)), largest=largest)\n",
    "        if items: return losses, idx, getattr(self.dl.items, 'iloc', L(self.dl.items))[idx]\n",
    "        else:     return losses, idx\n",
    "\n",
    "    def plot_top_losses(self,\n",
    "        k:(int,list), # Number of losses to plot\n",
    "        largest:bool=True, # Sort losses by largest or smallest\n",
    "        **kwargs\n",
    "    ):\n",
    "        \"Show `k` largest(/smallest) preds and losses. Implementation based on type dispatch\"\n",
    "        if is_listy(k) or isinstance(k, range):\n",
    "            losses, idx = (o[k] for o in self.top_losses(None, largest))\n",
    "        else: \n",
    "            losses, idx = self.top_losses(k, largest)\n",
    "        inps, preds, targs, decoded, _ = self[idx]\n",
    "        inps, targs, decoded = tuplify(inps), tuplify(targs), tuplify(decoded)\n",
    "        x, y, its = self.dl._pre_show_batch(inps+targs)\n",
    "        x1, y1, outs = self.dl._pre_show_batch(inps+decoded, max_n=len(idx))\n",
    "        if its is not None:\n",
    "            plot_top_losses(x, y, its, outs.itemgot(slice(len(inps), None)), preds, losses, **kwargs)\n",
    "        #TODO: figure out if this is needed\n",
    "        #its None means that a batch knows how to show itself as a whole, so we pass x, x1\n",
    "        #else: show_results(x, x1, its, ctxs=ctxs, max_n=max_n, **kwargs)\n",
    "\n",
    "    def show_results(self,\n",
    "        idxs:list, # Indices of predictions and targets\n",
    "        **kwargs\n",
    "    ):\n",
    "        \"Show predictions and targets of `idxs`\"\n",
    "        if isinstance(idxs, Tensor): idxs = idxs.tolist()\n",
    "        if not is_listy(idxs): idxs = [idxs]\n",
    "        inps, _, targs, decoded, _ = self[idxs]\n",
    "        b = tuplify(inps)+tuplify(targs)\n",
    "        self.dl.show_results(b, tuplify(decoded), max_n=len(idxs), **kwargs)"
   ]
  },
  {
   "cell_type": "code",
   "execution_count": null,
   "metadata": {},
   "outputs": [
    {
     "data": {
      "text/markdown": [
       "<h3 id=\"Interpretation\" class=\"doc_header\"><code>class</code> <code>Interpretation</code><a href=\"\" class=\"source_link\" style=\"float:right\">[source]</a></h3>\n",
       "\n",
       "> <code>Interpretation</code>(**`learn`**:[`Learner`](/learner.html#Learner), **`dl`**:[`DataLoader`](/data.load.html#DataLoader), **`losses`**:[`TensorBase`](/torch_core.html#TensorBase), **`act`**=*`None`*)\n",
       "\n",
       "Interpretation base class, can be inherited for task specific Interpretation classes\n",
       "\n",
       "||Type|Default|Details|\n",
       "|---|---|---|---|\n",
       "|**`learn`**|[`Learner`](/learner.html#Learner)||*No Content*|\n",
       "|**`dl`**|[`DataLoader`](/data.load.html#DataLoader)||[`DataLoader`](/data.load.html#DataLoader) to run inference over|\n",
       "|**[`losses`](/losses.html)**|[`TensorBase`](/torch_core.html#TensorBase)||Losses calculated from `dl`|\n",
       "|**`act`**|`NoneType`|`None`|Activation function for prediction|\n"
      ],
      "text/plain": [
       "<IPython.core.display.Markdown object>"
      ]
     },
     "metadata": {},
     "output_type": "display_data"
    }
   ],
   "source": [
    "show_doc(Interpretation, title_level=3)"
   ]
  },
  {
   "cell_type": "markdown",
   "metadata": {},
   "source": [
    "`Interpretation` is a helper base class for exploring predictions from trained models. It can be inherited for task specific interpretation classes, such as `ClassificationInterpretation`. `Interpretation` is memory efficient and should be able to process any sized dataset, provided the hardware could train the same model.\n",
    "\n",
    "> Note: `Interpretation` is memory efficient due to generating inputs, predictions, targets, decoded outputs, and losses for each item on the fly, using batch processing where possible."
   ]
  },
  {
   "cell_type": "code",
   "execution_count": null,
   "metadata": {},
   "outputs": [
    {
     "data": {
      "text/markdown": [
       "<h3 id=\"Interpretation.from_learner\" class=\"doc_header\"><code>Interpretation.from_learner</code><a href=\"__main__.py#L22\" class=\"source_link\" style=\"float:right\">[source]</a></h3>\n",
       "\n",
       "> <code>Interpretation.from_learner</code>(**`learn`**, **`ds_idx`**:`int`=*`1`*, **`dl`**:[`DataLoader`](/data.load.html#DataLoader)=*`None`*, **`act`**=*`None`*)\n",
       "\n",
       "Construct interpretation object from a learner\n",
       "\n",
       "||Type|Default|Details|\n",
       "|---|---|---|---|\n",
       "|**`learn`**|||Model used to create interpretation|\n",
       "|**`ds_idx`**|`int`|`1`|Index of `learn.dls` when `dl` is None|\n",
       "|**`dl`**|[`DataLoader`](/data.load.html#DataLoader)|`None`|`Dataloader` used to make predictions|\n",
       "|**`act`**|`NoneType`|`None`|Override default or set prediction activation function|\n"
      ],
      "text/plain": [
       "<IPython.core.display.Markdown object>"
      ]
     },
     "metadata": {},
     "output_type": "display_data"
    }
   ],
   "source": [
    "show_doc(Interpretation.from_learner, title_level=3)"
   ]
  },
  {
   "cell_type": "code",
   "execution_count": null,
   "metadata": {},
   "outputs": [
    {
     "data": {
      "text/markdown": [
       "<h3 id=\"Interpretation.top_losses\" class=\"doc_header\"><code>Interpretation.top_losses</code><a href=\"__main__.py#L35\" class=\"source_link\" style=\"float:right\">[source]</a></h3>\n",
       "\n",
       "> <code>Interpretation.top_losses</code>(**`k`**:`(<class 'int'>, None)`=*`None`*, **`largest`**:`bool`=*`True`*, **`items`**:`bool`=*`False`*)\n",
       "\n",
       "`k` largest(/smallest) losses and indexes, defaulting to all losses.\n",
       "\n",
       "||Type|Default|Details|\n",
       "|---|---|---|---|\n",
       "|**`k`**|`(int, None)`|`None`|Return `k` losses, defaults to all|\n",
       "|**`largest`**|`bool`|`True`|Sort losses by largest or smallest|\n",
       "|**`items`**|`bool`|`False`|Whether to return input items|\n"
      ],
      "text/plain": [
       "<IPython.core.display.Markdown object>"
      ]
     },
     "metadata": {},
     "output_type": "display_data"
    }
   ],
   "source": [
    "show_doc(Interpretation.top_losses, title_level=3)"
   ]
  },
  {
   "cell_type": "markdown",
   "metadata": {},
   "source": [
    "With the default of `k=None`, `top_losses` will return the entire dataset's losses. `top_losses` can optionally include the input items for each loss, which is usually a file path or Pandas `DataFrame`."
   ]
  },
  {
   "cell_type": "code",
   "execution_count": null,
   "metadata": {},
   "outputs": [
    {
     "data": {
      "text/markdown": [
       "<h3 id=\"Interpretation.plot_top_losses\" class=\"doc_header\"><code>Interpretation.plot_top_losses</code><a href=\"__main__.py#L45\" class=\"source_link\" style=\"float:right\">[source]</a></h3>\n",
       "\n",
       "> <code>Interpretation.plot_top_losses</code>(**`k`**:`(<class 'int'>, <class 'list'>)`, **`largest`**:`bool`=*`True`*, **\\*\\*`kwargs`**)\n",
       "\n",
       "Show `k` largest(/smallest) preds and losses. Implementation based on type dispatch\n",
       "\n",
       "||Type|Default|Details|\n",
       "|---|---|---|---|\n",
       "|**`k`**|`(int, list)`||Number of losses to plot|\n",
       "|**`largest`**|`bool`|`True`|Sort losses by largest or smallest|\n",
       "|**`kwargs`**|||*No Content*|\n"
      ],
      "text/plain": [
       "<IPython.core.display.Markdown object>"
      ]
     },
     "metadata": {},
     "output_type": "display_data"
    }
   ],
   "source": [
    "show_doc(Interpretation.plot_top_losses, title_level=3)"
   ]
  },
  {
   "cell_type": "markdown",
   "metadata": {},
   "source": [
    "To plot the first 9 top losses:\n",
    "```python\n",
    "interp = Interpretation.from_learner(learn)\n",
    "interp.plot_top_losses(9)\n",
    "```\n",
    "Then to plot the 7th through 16th top losses:\n",
    "```python\n",
    "interp.plot_top_losses(range(7,16))\n",
    "```"
   ]
  },
  {
   "cell_type": "code",
   "execution_count": null,
   "metadata": {},
   "outputs": [
    {
     "data": {
      "text/markdown": [
       "<h3 id=\"Interpretation.show_results\" class=\"doc_header\"><code>Interpretation.show_results</code><a href=\"__main__.py#L65\" class=\"source_link\" style=\"float:right\">[source]</a></h3>\n",
       "\n",
       "> <code>Interpretation.show_results</code>(**`idxs`**:`list`, **\\*\\*`kwargs`**)\n",
       "\n",
       "Show predictions and targets of `idxs`\n",
       "\n",
       "||Type|Default|Details|\n",
       "|---|---|---|---|\n",
       "|**`idxs`**|`list`||Indices of predictions and targets|\n",
       "|**`kwargs`**|||*No Content*|\n"
      ],
      "text/plain": [
       "<IPython.core.display.Markdown object>"
      ]
     },
     "metadata": {},
     "output_type": "display_data"
    }
   ],
   "source": [
    "show_doc(Interpretation.show_results, title_level=3)"
   ]
  },
  {
   "cell_type": "markdown",
   "metadata": {},
   "source": [
    "Like `Learner.show_results`, except can pass desired index or indicies for item(s) to show results from."
   ]
  },
  {
   "cell_type": "code",
   "execution_count": null,
   "metadata": {},
   "outputs": [
    {
     "data": {
      "text/html": [
       "\n",
       "<style>\n",
       "    /* Turns off some styling */\n",
       "    progress {\n",
       "        /* gets rid of default border in Firefox and Opera. */\n",
       "        border: none;\n",
       "        /* Needs to be in here for Safari polyfill so background images work as expected. */\n",
       "        background-size: auto;\n",
       "    }\n",
       "    .progress-bar-interrupted, .progress-bar-interrupted::-webkit-progress-bar {\n",
       "        background: #F44336;\n",
       "    }\n",
       "</style>\n"
      ],
      "text/plain": [
       "<IPython.core.display.HTML object>"
      ]
     },
     "metadata": {},
     "output_type": "display_data"
    },
    {
     "data": {
      "text/html": [],
      "text/plain": [
       "<IPython.core.display.HTML object>"
      ]
     },
     "metadata": {},
     "output_type": "display_data"
    },
    {
     "data": {
      "text/html": [
       "\n",
       "<style>\n",
       "    /* Turns off some styling */\n",
       "    progress {\n",
       "        /* gets rid of default border in Firefox and Opera. */\n",
       "        border: none;\n",
       "        /* Needs to be in here for Safari polyfill so background images work as expected. */\n",
       "        background-size: auto;\n",
       "    }\n",
       "    .progress-bar-interrupted, .progress-bar-interrupted::-webkit-progress-bar {\n",
       "        background: #F44336;\n",
       "    }\n",
       "</style>\n"
      ],
      "text/plain": [
       "<IPython.core.display.HTML object>"
      ]
     },
     "metadata": {},
     "output_type": "display_data"
    },
    {
     "data": {
      "text/html": [],
      "text/plain": [
       "<IPython.core.display.HTML object>"
      ]
     },
     "metadata": {},
     "output_type": "display_data"
    }
   ],
   "source": [
    "#hide\n",
    "interp = Interpretation.from_learner(test_learner)\n",
    "x, y, out = [], [], []\n",
    "for batch in test_learner.dls.valid:\n",
    "    x += batch[0]\n",
    "    y += batch[1]\n",
    "    out += test_learner.model(batch[0])\n",
    "x,y,out = torch.stack(x), torch.stack(y, dim=0), torch.stack(out, dim=0)\n",
    "inps, preds, targs, decoded, losses = interp[:]\n",
    "test_eq(inps, to_cpu(x))\n",
    "test_eq(targs, to_cpu(y))\n",
    "loss = torch.stack([test_learner.loss_func(p,t) for p,t in zip(out,y)], dim=0)\n",
    "test_close(losses, to_cpu(loss))"
   ]
  },
  {
   "cell_type": "code",
   "execution_count": null,
   "metadata": {},
   "outputs": [
    {
     "data": {
      "text/html": [
       "\n",
       "<style>\n",
       "    /* Turns off some styling */\n",
       "    progress {\n",
       "        /* gets rid of default border in Firefox and Opera. */\n",
       "        border: none;\n",
       "        /* Needs to be in here for Safari polyfill so background images work as expected. */\n",
       "        background-size: auto;\n",
       "    }\n",
       "    .progress-bar-interrupted, .progress-bar-interrupted::-webkit-progress-bar {\n",
       "        background: #F44336;\n",
       "    }\n",
       "</style>\n"
      ],
      "text/plain": [
       "<IPython.core.display.HTML object>"
      ]
     },
     "metadata": {},
     "output_type": "display_data"
    },
    {
     "data": {
      "text/html": [],
      "text/plain": [
       "<IPython.core.display.HTML object>"
      ]
     },
     "metadata": {},
     "output_type": "display_data"
    }
   ],
   "source": [
    "#hide\n",
    "# verify stored losses equal calculated losses for idx\n",
    "top_losses, idx = interp.top_losses(9)\n",
    "\n",
    "dl = test_learner.dls[1].new(shuffle=False, drop_last=False)\n",
    "items = getattr(dl.items, 'iloc', L(dl.items))[idx]\n",
    "tmp_dl = test_learner.dls.test_dl(items, with_labels=True, process=not isinstance(dl, TabDataLoader))\n",
    "_, _, _, _, losses = test_learner.get_preds(dl=tmp_dl, with_input=True, with_loss=True, \n",
    "                                            with_decoded=True, act=None, reorder=False)\n",
    "\n",
    "test_close(top_losses, losses, 1e-3)"
   ]
  },
  {
   "cell_type": "code",
   "execution_count": null,
   "metadata": {},
   "outputs": [
    {
     "data": {
      "text/html": [
       "\n",
       "<style>\n",
       "    /* Turns off some styling */\n",
       "    progress {\n",
       "        /* gets rid of default border in Firefox and Opera. */\n",
       "        border: none;\n",
       "        /* Needs to be in here for Safari polyfill so background images work as expected. */\n",
       "        background-size: auto;\n",
       "    }\n",
       "    .progress-bar-interrupted, .progress-bar-interrupted::-webkit-progress-bar {\n",
       "        background: #F44336;\n",
       "    }\n",
       "</style>\n"
      ],
      "text/plain": [
       "<IPython.core.display.HTML object>"
      ]
     },
     "metadata": {},
     "output_type": "display_data"
    },
    {
     "data": {
      "text/html": [],
      "text/plain": [
       "<IPython.core.display.HTML object>"
      ]
     },
     "metadata": {},
     "output_type": "display_data"
    },
    {
     "data": {
      "text/html": [
       "\n",
       "<style>\n",
       "    /* Turns off some styling */\n",
       "    progress {\n",
       "        /* gets rid of default border in Firefox and Opera. */\n",
       "        border: none;\n",
       "        /* Needs to be in here for Safari polyfill so background images work as expected. */\n",
       "        background-size: auto;\n",
       "    }\n",
       "    .progress-bar-interrupted, .progress-bar-interrupted::-webkit-progress-bar {\n",
       "        background: #F44336;\n",
       "    }\n",
       "</style>\n"
      ],
      "text/plain": [
       "<IPython.core.display.HTML object>"
      ]
     },
     "metadata": {},
     "output_type": "display_data"
    },
    {
     "data": {
      "text/html": [],
      "text/plain": [
       "<IPython.core.display.HTML object>"
      ]
     },
     "metadata": {},
     "output_type": "display_data"
    }
   ],
   "source": [
    "#hide\n",
    "#dummy test to ensure we can run on the training set\n",
    "interp = Interpretation.from_learner(test_learner, ds_idx=0)\n",
    "x, y, out = [], [], []\n",
    "for batch in test_learner.dls.train.new(drop_last=False, shuffle=False):\n",
    "    x += batch[0]\n",
    "    y += batch[1]\n",
    "    out += test_learner.model(batch[0])\n",
    "x,y,out = torch.stack(x), torch.stack(y, dim=0), torch.stack(out, dim=0)\n",
    "inps, preds, targs, decoded, losses = interp[:]\n",
    "test_eq(inps, to_cpu(x))\n",
    "test_eq(targs, to_cpu(y))\n",
    "loss = torch.stack([test_learner.loss_func(p,t) for p,t in zip(out,y)], dim=0)\n",
    "test_close(losses, to_cpu(loss))"
   ]
  },
  {
   "cell_type": "code",
   "execution_count": null,
   "metadata": {},
   "outputs": [],
   "source": [
    "#export\n",
    "class ClassificationInterpretation(Interpretation):\n",
    "    \"Interpretation methods for classification models.\"\n",
    "\n",
    "    def __init__(self, \n",
    "        learn:Learner, \n",
    "        dl:DataLoader, # `DataLoader` to run inference over\n",
    "        losses:TensorBase, # Losses calculated from `dl`\n",
    "        act=None # Activation function for prediction\n",
    "    ):\n",
    "        super().__init__(learn, dl, losses, act)\n",
    "        self.vocab = self.dl.vocab\n",
    "        if is_listy(self.vocab): self.vocab = self.vocab[-1]\n",
    "\n",
    "    def confusion_matrix(self):\n",
    "        \"Confusion matrix as an `np.ndarray`.\"\n",
    "        x = torch.arange(0, len(self.vocab))\n",
    "        _,targs,decoded = self.learn.get_preds(dl=self.dl, with_decoded=True, with_preds=True, \n",
    "                                               with_targs=True, act=self.act)\n",
    "        d,t = flatten_check(decoded, targs)\n",
    "        cm = ((d==x[:,None]) & (t==x[:,None,None])).long().sum(2)\n",
    "        return to_np(cm)\n",
    "\n",
    "    def plot_confusion_matrix(self, \n",
    "        normalize:bool=False, # Whether to normalize occurrences\n",
    "        title:str='Confusion matrix', # Title of plot\n",
    "        cmap:str=\"Blues\", # Colormap from matplotlib\n",
    "        norm_dec:int=2, # Decimal places for normalized occurrences\n",
    "        plot_txt:bool=True, # Display occurrence in matrix\n",
    "        **kwargs\n",
    "    ):\n",
    "        \"Plot the confusion matrix, with `title` and using `cmap`.\"\n",
    "        # This function is mainly copied from the sklearn docs\n",
    "        cm = self.confusion_matrix()\n",
    "        if normalize: cm = cm.astype('float') / cm.sum(axis=1)[:, np.newaxis]\n",
    "        fig = plt.figure(**kwargs)\n",
    "        plt.imshow(cm, interpolation='nearest', cmap=cmap)\n",
    "        plt.title(title)\n",
    "        tick_marks = np.arange(len(self.vocab))\n",
    "        plt.xticks(tick_marks, self.vocab, rotation=90)\n",
    "        plt.yticks(tick_marks, self.vocab, rotation=0)\n",
    "\n",
    "        if plot_txt:\n",
    "            thresh = cm.max() / 2.\n",
    "            for i, j in itertools.product(range(cm.shape[0]), range(cm.shape[1])):\n",
    "                coeff = f'{cm[i, j]:.{norm_dec}f}' if normalize else f'{cm[i, j]}'\n",
    "                plt.text(j, i, coeff, horizontalalignment=\"center\", verticalalignment=\"center\", color=\"white\"\n",
    "                         if cm[i, j] > thresh else \"black\")\n",
    "\n",
    "        ax = fig.gca()\n",
    "        ax.set_ylim(len(self.vocab)-.5,-.5)\n",
    "\n",
    "        plt.tight_layout()\n",
    "        plt.ylabel('Actual')\n",
    "        plt.xlabel('Predicted')\n",
    "        plt.grid(False)\n",
    "\n",
<<<<<<< HEAD
    "    def most_confused(self, \n",
    "        min_val:int=1 # Omit occurrences less than `min_val`\n",
    "    ):\n",
    "        \"Sorted descending list of largest non-diagonal entries of confusion matrix, presented as actual, predicted, number of occurrences.\"\n",
=======
    "    def most_confused(self, min_val=1):\n",
    "        \"Sorted descending largest non-diagonal entries of confusion matrix (actual, predicted, # occurrences\"\n",
>>>>>>> 409a22a4
    "        cm = self.confusion_matrix()\n",
    "        np.fill_diagonal(cm, 0)\n",
    "        res = [(self.vocab[i],self.vocab[j],cm[i,j]) for i,j in zip(*np.where(cm>=min_val))]\n",
    "        return sorted(res, key=itemgetter(2), reverse=True)\n",
    "\n",
    "    def print_classification_report(self):\n",
    "        \"Print scikit-learn classification report\"\n",
    "        _,targs,decoded = self.learn.get_preds(dl=self.dl, with_decoded=True, with_preds=True, \n",
    "                                               with_targs=True, act=self.act)\n",
    "        d,t = flatten_check(decoded, targs)\n",
    "        names = [str(v) for v in self.vocab]\n",
    "        print(skm.classification_report(t, d, labels=list(self.vocab.o2i.values()), target_names=names))"
   ]
  },
  {
   "cell_type": "code",
   "execution_count": null,
   "metadata": {},
   "outputs": [
    {
     "data": {
      "text/html": [
       "\n",
       "<style>\n",
       "    /* Turns off some styling */\n",
       "    progress {\n",
       "        /* gets rid of default border in Firefox and Opera. */\n",
       "        border: none;\n",
       "        /* Needs to be in here for Safari polyfill so background images work as expected. */\n",
       "        background-size: auto;\n",
       "    }\n",
       "    .progress-bar-interrupted, .progress-bar-interrupted::-webkit-progress-bar {\n",
       "        background: #F44336;\n",
       "    }\n",
       "</style>\n"
      ],
      "text/plain": [
       "<IPython.core.display.HTML object>"
      ]
     },
     "metadata": {},
     "output_type": "display_data"
    },
    {
     "data": {
      "text/html": [],
      "text/plain": [
       "<IPython.core.display.HTML object>"
      ]
     },
     "metadata": {},
     "output_type": "display_data"
    },
    {
     "data": {
      "text/html": [
       "\n",
       "<style>\n",
       "    /* Turns off some styling */\n",
       "    progress {\n",
       "        /* gets rid of default border in Firefox and Opera. */\n",
       "        border: none;\n",
       "        /* Needs to be in here for Safari polyfill so background images work as expected. */\n",
       "        background-size: auto;\n",
       "    }\n",
       "    .progress-bar-interrupted, .progress-bar-interrupted::-webkit-progress-bar {\n",
       "        background: #F44336;\n",
       "    }\n",
       "</style>\n"
      ],
      "text/plain": [
       "<IPython.core.display.HTML object>"
      ]
     },
     "metadata": {},
     "output_type": "display_data"
    },
    {
     "data": {
      "text/html": [],
      "text/plain": [
       "<IPython.core.display.HTML object>"
      ]
     },
     "metadata": {},
     "output_type": "display_data"
    }
   ],
   "source": [
    "#hide\n",
    "# simple test to make sure ClassificationInterpretation works\n",
    "interp = ClassificationInterpretation.from_learner(test_learner)\n",
    "cm = interp.confusion_matrix()"
   ]
  },
  {
   "cell_type": "code",
   "execution_count": null,
   "metadata": {},
   "outputs": [],
   "source": [
    "#export\n",
    "class SegmentationInterpretation(Interpretation):\n",
    "    \"Interpretation methods for segmentation models.\"\n",
    "    pass"
   ]
  },
  {
   "cell_type": "markdown",
   "metadata": {},
   "source": [
    "## Export -"
   ]
  },
  {
   "cell_type": "code",
   "execution_count": null,
   "metadata": {},
   "outputs": [
    {
     "name": "stdout",
     "output_type": "stream",
     "text": [
      "Converted 00_torch_core.ipynb.\n",
      "Converted 01_layers.ipynb.\n",
      "Converted 01a_losses.ipynb.\n",
      "Converted 02_data.load.ipynb.\n",
      "Converted 03_data.core.ipynb.\n",
      "Converted 04_data.external.ipynb.\n",
      "Converted 05_data.transforms.ipynb.\n",
      "Converted 06_data.block.ipynb.\n",
      "Converted 07_vision.core.ipynb.\n",
      "Converted 08_vision.data.ipynb.\n",
      "Converted 09_vision.augment.ipynb.\n",
      "Converted 09b_vision.utils.ipynb.\n",
      "Converted 09c_vision.widgets.ipynb.\n",
      "Converted 10_tutorial.pets.ipynb.\n",
      "Converted 10b_tutorial.albumentations.ipynb.\n",
      "Converted 11_vision.models.xresnet.ipynb.\n",
      "Converted 12_optimizer.ipynb.\n",
      "Converted 13_callback.core.ipynb.\n",
      "Converted 13a_learner.ipynb.\n",
      "Converted 13b_metrics.ipynb.\n",
      "Converted 14_callback.schedule.ipynb.\n",
      "Converted 14a_callback.data.ipynb.\n",
      "Converted 15_callback.hook.ipynb.\n",
      "Converted 15a_vision.models.unet.ipynb.\n",
      "Converted 16_callback.progress.ipynb.\n",
      "Converted 17_callback.tracker.ipynb.\n",
      "Converted 18_callback.fp16.ipynb.\n",
      "Converted 18a_callback.training.ipynb.\n",
      "Converted 18b_callback.preds.ipynb.\n",
      "Converted 19_callback.mixup.ipynb.\n",
      "Converted 20_interpret.ipynb.\n",
      "Converted 20a_distributed.ipynb.\n",
      "Converted 21_vision.learner.ipynb.\n",
      "Converted 22_tutorial.imagenette.ipynb.\n",
      "Converted 23_tutorial.vision.ipynb.\n",
      "Converted 24_tutorial.image_sequence.ipynb.\n",
      "Converted 24_tutorial.siamese.ipynb.\n",
      "Converted 24_vision.gan.ipynb.\n",
      "Converted 30_text.core.ipynb.\n",
      "Converted 31_text.data.ipynb.\n",
      "Converted 32_text.models.awdlstm.ipynb.\n",
      "Converted 33_text.models.core.ipynb.\n",
      "Converted 34_callback.rnn.ipynb.\n",
      "Converted 35_tutorial.wikitext.ipynb.\n",
      "Converted 37_text.learner.ipynb.\n",
      "Converted 38_tutorial.text.ipynb.\n",
      "Converted 39_tutorial.transformers.ipynb.\n",
      "Converted 40_tabular.core.ipynb.\n",
      "Converted 41_tabular.data.ipynb.\n",
      "Converted 42_tabular.model.ipynb.\n",
      "Converted 43_tabular.learner.ipynb.\n",
      "Converted 44_tutorial.tabular.ipynb.\n",
      "Converted 45_collab.ipynb.\n",
      "Converted 46_tutorial.collab.ipynb.\n",
      "Converted 50_tutorial.datablock.ipynb.\n",
      "Converted 60_medical.imaging.ipynb.\n",
      "Converted 61_tutorial.medical_imaging.ipynb.\n",
      "Converted 65_medical.text.ipynb.\n",
      "Converted 70_callback.wandb.ipynb.\n",
      "Converted 71_callback.tensorboard.ipynb.\n",
      "Converted 72_callback.neptune.ipynb.\n",
      "Converted 73_callback.captum.ipynb.\n",
      "Converted 97_test_utils.ipynb.\n",
      "Converted 99_pytorch_doc.ipynb.\n",
      "Converted dev-setup.ipynb.\n",
      "Converted app_examples.ipynb.\n",
      "Converted camvid.ipynb.\n",
      "Converted migrating_catalyst.ipynb.\n",
      "Converted migrating_ignite.ipynb.\n",
      "Converted migrating_lightning.ipynb.\n",
      "Converted migrating_pytorch.ipynb.\n",
      "Converted migrating_pytorch_verbose.ipynb.\n",
      "Converted ulmfit.ipynb.\n",
      "Converted index.ipynb.\n",
      "Converted quick_start.ipynb.\n",
      "Converted tutorial.ipynb.\n"
     ]
    }
   ],
   "source": [
    "#hide\n",
    "from nbdev.export import notebook2script\n",
    "notebook2script()"
   ]
  },
  {
   "cell_type": "code",
   "execution_count": null,
   "metadata": {},
   "outputs": [],
   "source": []
  }
 ],
 "metadata": {
  "jupytext": {
   "split_at_heading": true
  },
  "kernelspec": {
   "display_name": "Python 3 (ipykernel)",
   "language": "python",
   "name": "python3"
  }
 },
 "nbformat": 4,
 "nbformat_minor": 2
}<|MERGE_RESOLUTION|>--- conflicted
+++ resolved
@@ -671,15 +671,8 @@
     "        plt.xlabel('Predicted')\n",
     "        plt.grid(False)\n",
     "\n",
-<<<<<<< HEAD
-    "    def most_confused(self, \n",
-    "        min_val:int=1 # Omit occurrences less than `min_val`\n",
-    "    ):\n",
-    "        \"Sorted descending list of largest non-diagonal entries of confusion matrix, presented as actual, predicted, number of occurrences.\"\n",
-=======
     "    def most_confused(self, min_val=1):\n",
     "        \"Sorted descending largest non-diagonal entries of confusion matrix (actual, predicted, # occurrences\"\n",
->>>>>>> 409a22a4
     "        cm = self.confusion_matrix()\n",
     "        np.fill_diagonal(cm, 0)\n",
     "        res = [(self.vocab[i],self.vocab[j],cm[i,j]) for i,j in zip(*np.where(cm>=min_val))]\n",
