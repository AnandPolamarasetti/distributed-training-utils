{
 "cells": [
  {
   "cell_type": "code",
   "execution_count": null,
   "metadata": {},
   "outputs": [],
   "source": [
    "#hide\n",
    "#skip\n",
    "! [ -e /content ] && pip install -Uqq fastai  # upgrade fastai on colab"
   ]
  },
  {
   "cell_type": "code",
   "execution_count": null,
   "metadata": {},
   "outputs": [],
   "source": [
    "# default_exp losses\n",
    "# default_cls_lvl 3"
   ]
  },
  {
   "cell_type": "code",
   "execution_count": null,
   "metadata": {},
   "outputs": [],
   "source": [
    "#export\n",
    "from fastai.imports import *\n",
    "from fastai.torch_imports import *\n",
    "from fastai.torch_core import *\n",
    "from fastai.layers import *"
   ]
  },
  {
   "cell_type": "code",
   "execution_count": null,
   "metadata": {},
   "outputs": [],
   "source": [
    "#hide\n",
    "from nbdev.showdoc import *"
   ]
  },
  {
   "cell_type": "markdown",
   "metadata": {},
   "source": [
    "# Loss Functions\n",
    "> Custom fastai loss functions"
   ]
  },
  {
   "cell_type": "code",
   "execution_count": null,
   "metadata": {},
   "outputs": [],
   "source": [
    "# export\n",
    "class BaseLoss():\n",
    "    \"Same as `loss_cls`, but flattens input and target.\"\n",
    "    activation=decodes=noops\n",
    "    def __init__(self, \n",
    "        loss_cls, # Uninitialized PyTorch-compatible loss\n",
    "        *args,\n",
    "        axis:int=-1, # Class axis\n",
    "        flatten:bool=True, # Flatten `inp` and `targ` before calculating loss\n",
    "        floatify:bool=False, # Convert `targ` to `float`\n",
    "        is_2d:bool=True, # Whether `flatten` keeps one or two channels when applied\n",
    "        **kwargs\n",
    "    ):\n",
    "        store_attr(\"axis,flatten,floatify,is_2d\")\n",
    "        self.func = loss_cls(*args,**kwargs)\n",
    "        functools.update_wrapper(self, self.func)\n",
    "\n",
    "    def __repr__(self) -> str: return f\"FlattenedLoss of {self.func}\"\n",
    "    \n",
    "    @property\n",
    "    def reduction(self) -> str: return self.func.reduction\n",
    "    \n",
    "    @reduction.setter\n",
    "    def reduction(self, v:str):\n",
    "        \"Sets the reduction style (typically 'mean', 'sum', or 'none')\" \n",
    "        self.func.reduction = v\n",
    "\n",
    "    def _contiguous(self, x:Tensor) -> TensorBase:\n",
    "        \"Move `self.axis` to the last dimension and ensure tensor is contigous for `Tensor` otherwise just return\"\n",
    "        return TensorBase(x.transpose(self.axis,-1).contiguous()) if isinstance(x,torch.Tensor) else x\n",
    "\n",
    "    def __call__(self, \n",
    "        inp:(Tensor,list), # Predictions from a `Learner`\n",
    "        targ:(Tensor,list), # Actual y label\n",
    "        **kwargs\n",
    "    ) -> TensorBase: # `loss_cls` calculated on `inp` and `targ`\n",
    "        inp,targ  = map(self._contiguous, (inp,targ))\n",
    "        if self.floatify and targ.dtype!=torch.float16: targ = targ.float()\n",
    "        if targ.dtype in [torch.int8, torch.int16, torch.int32]: targ = targ.long()\n",
    "        if self.flatten: inp = inp.view(-1,inp.shape[-1]) if self.is_2d else inp.view(-1)\n",
    "        return self.func.__call__(inp, targ.view(-1) if self.flatten else targ, **kwargs)\n",
    "    \n",
    "    def to(self, device:torch.device):\n",
    "        \"Move the loss function to a specified `device`\"\n",
    "        if isinstance(self.func, nn.Module): self.func.to(device)"
   ]
  },
  {
   "cell_type": "markdown",
   "metadata": {},
   "source": [
    "Wrapping a general loss function inside of `BaseLoss` provides extra functionalities to your loss functions:\n",
    "- flattens the tensors before trying to take the losses since it's more convenient (with a potential tranpose to put `axis` at the end)\n",
    "- a potential `activation` method that tells the library if there is an activation fused in the loss (useful for inference and methods such as `Learner.get_preds` or `Learner.predict`)\n",
    "- a potential <code>decodes</code> method that is used on predictions in inference (for instance, an argmax in classification)"
   ]
  },
  {
   "cell_type": "markdown",
   "metadata": {},
   "source": [
    "The `args` and `kwargs` will be passed to `loss_cls` during the initialization to instantiate a loss function. `axis` is put at the end for losses like softmax that are often performed on the last axis. If `floatify=True`, the `targs` will be converted to floats (useful for losses that only accept float targets like `BCEWithLogitsLoss`), and `is_2d` determines if we flatten while keeping the first dimension (batch size) or completely flatten the input. We want the first for losses like Cross Entropy, and the second for pretty much anything else."
   ]
  },
  {
   "cell_type": "code",
   "execution_count": null,
   "metadata": {},
   "outputs": [],
   "source": [
    "# export\n",
    "@delegates()\n",
    "class CrossEntropyLossFlat(BaseLoss):\n",
    "    \"Same as `nn.CrossEntropyLoss`, but flattens input and target.\"\n",
    "    y_int = True # y interpolation\n",
    "    @use_kwargs_dict(keep=True, weight=None, ignore_index=-100, reduction='mean')\n",
    "    def __init__(self, \n",
    "        *args, \n",
    "        axis:int=-1, # Class axis\n",
    "        **kwargs\n",
    "    ): \n",
    "        super().__init__(nn.CrossEntropyLoss, *args, axis=axis, **kwargs)\n",
    "    \n",
    "    def decodes(self, x:Tensor) -> Tensor:    \n",
    "        \"Converts model output to target format\"\n",
    "        return x.argmax(dim=self.axis)\n",
    "    \n",
    "    def activation(self, x:Tensor) -> Tensor: \n",
    "        \"`nn.CrossEntropyLoss`'s fused activation function applied to model output\"\n",
    "        return F.softmax(x, dim=self.axis)"
   ]
  },
  {
   "cell_type": "code",
   "execution_count": null,
   "metadata": {},
   "outputs": [],
   "source": [
    "tst = CrossEntropyLossFlat(reduction='none')\n",
    "output = torch.randn(32, 5, 10)\n",
    "target = torch.randint(0, 10, (32,5))\n",
    "#nn.CrossEntropy would fail with those two tensors, but not our flattened version.\n",
    "_ = tst(output, target)\n",
    "\n",
    "test_fail(lambda x: nn.CrossEntropyLoss()(output,target))\n",
    "\n",
    "#Associated activation is softmax\n",
    "test_eq(tst.activation(output), F.softmax(output, dim=-1))\n",
    "#This loss function has a decodes which is argmax\n",
    "test_eq(tst.decodes(output), output.argmax(dim=-1))"
   ]
  },
  {
   "cell_type": "code",
   "execution_count": null,
   "metadata": {},
   "outputs": [],
   "source": [
    "#In a segmentation task, we want to take the softmax over the channel dimension\n",
    "tst = CrossEntropyLossFlat(axis=1)\n",
    "output = torch.randn(32, 5, 128, 128)\n",
    "target = torch.randint(0, 5, (32, 128, 128))\n",
    "_ = tst(output, target)\n",
    "\n",
    "test_eq(tst.activation(output), F.softmax(output, dim=1))\n",
    "test_eq(tst.decodes(output), output.argmax(dim=1))"
   ]
  },
  {
   "cell_type": "code",
   "execution_count": null,
   "metadata": {},
   "outputs": [],
   "source": [
    "#hide\n",
    "#cuda\n",
    "tst = CrossEntropyLossFlat(weight=torch.ones(10))\n",
    "device = torch.device('cuda' if torch.cuda.is_available() else 'cpu')\n",
    "tst.to(device)\n",
    "output = torch.randn(32, 10, device=device)\n",
    "target = torch.randint(0, 10, (32,), device=device)\n",
    "_ = tst(output, target)"
   ]
  },
  {
   "cell_type": "markdown",
   "metadata": {},
   "source": [
    "[Focal Loss](https://arxiv.org/pdf/1708.02002.pdf) is the same as cross entropy except easy-to-classify observations are down-weighted in the loss calculation. The strength of down-weighting is proportional to the size of the `gamma` parameter. Put another way, the larger `gamma` the less the easy-to-classify observations contribute to the loss."
   ]
  },
  {
   "cell_type": "code",
   "execution_count": null,
   "metadata": {},
   "outputs": [],
   "source": [
    "# export\n",
    "class FocalLoss(Module):\n",
    "    y_int=True # y interpolation\n",
    "    def __init__(self, \n",
    "        gamma:float=2.0, # Focusing parameter. Higher values down-weight easy examples' contribution to loss\n",
    "        weight:Tensor=None, # Manual rescaling weight given to each class\n",
    "        reduction:str='mean' # PyTorch reduction to apply to the output\n",
    "    ): \n",
    "        \"Applies Focal Loss: https://arxiv.org/pdf/1708.02002.pdf\"\n",
    "        store_attr()\n",
    "    \n",
    "    def forward(self, inp:Tensor, targ:Tensor) -> Tensor:\n",
    "        \"Applies focal loss based on https://arxiv.org/pdf/1708.02002.pdf\"\n",
    "        ce_loss = F.cross_entropy(inp, targ, weight=self.weight, reduction=\"none\")\n",
    "        p_t = torch.exp(-ce_loss)\n",
    "        loss = (1 - p_t)**self.gamma * ce_loss\n",
    "        if self.reduction == \"mean\":\n",
    "            loss = loss.mean()\n",
    "        elif self.reduction == \"sum\":\n",
    "            loss = loss.sum()\n",
    "        return loss\n",
    "\n",
    "\n",
    "class FocalLossFlat(BaseLoss):\n",
    "    \"\"\"\n",
    "    Same as CrossEntropyLossFlat but with focal paramter, `gamma`. Focal loss is introduced by Lin et al. \n",
    "    https://arxiv.org/pdf/1708.02002.pdf. Note the class weighting factor in the paper, alpha, can be \n",
    "    implemented through pytorch `weight` argument passed through to F.cross_entropy.\n",
    "    \"\"\"\n",
    "    y_int = True # y interpolation\n",
    "    @use_kwargs_dict(keep=True, weight=None, reduction='mean')\n",
    "    def __init__(self, \n",
    "        *args, \n",
    "        gamma:float=2.0, # Focusing parameter. Higher values down-weight easy examples' contribution to loss\n",
    "        axis:int=-1, # Class axis\n",
    "        **kwargs\n",
    "    ):\n",
    "        super().__init__(FocalLoss, *args, gamma=gamma, axis=axis, **kwargs)\n",
    "        \n",
    "    def decodes(self, x:Tensor) -> Tensor: \n",
    "        \"Converts model output to target format\"\n",
    "        return x.argmax(dim=self.axis)\n",
    "    \n",
    "    def activation(self, x:Tensor) -> Tensor: \n",
    "        \"`F.cross_entropy`'s fused activation function applied to model output\"\n",
    "        return F.softmax(x, dim=self.axis)"
   ]
  },
  {
   "cell_type": "code",
   "execution_count": null,
   "metadata": {},
   "outputs": [],
   "source": [
    "#Compare focal loss with gamma = 0 to cross entropy\n",
    "fl = FocalLossFlat(gamma=0)\n",
    "ce = CrossEntropyLossFlat()\n",
    "output = torch.randn(32, 5, 10)\n",
    "target = torch.randint(0, 10, (32,5))\n",
    "test_close(fl(output, target), ce(output, target))\n",
    "#Test focal loss with gamma > 0 is different than cross entropy\n",
    "fl = FocalLossFlat(gamma=2)\n",
    "test_ne(fl(output, target), ce(output, target))"
   ]
  },
  {
   "cell_type": "code",
   "execution_count": null,
   "metadata": {},
   "outputs": [],
   "source": [
    "#In a segmentation task, we want to take the softmax over the channel dimension\n",
    "fl = FocalLossFlat(gamma=0, axis=1)\n",
    "ce = CrossEntropyLossFlat(axis=1)\n",
    "output = torch.randn(32, 5, 128, 128)\n",
    "target = torch.randint(0, 5, (32, 128, 128))\n",
    "test_close(fl(output, target), ce(output, target), eps=1e-4)\n",
    "test_eq(fl.activation(output), F.softmax(output, dim=1))\n",
    "test_eq(fl.decodes(output), output.argmax(dim=1))"
   ]
  },
  {
   "cell_type": "code",
   "execution_count": null,
   "metadata": {},
   "outputs": [],
   "source": [
    "# export\n",
    "@delegates()\n",
    "class BCEWithLogitsLossFlat(BaseLoss):\n",
    "    \"Same as `nn.BCEWithLogitsLoss`, but flattens input and target.\"\n",
    "    @use_kwargs_dict(keep=True, weight=None, reduction='mean', pos_weight=None)\n",
    "    def __init__(self, \n",
    "        *args, \n",
    "        axis:int=-1, # Class axis\n",
    "        floatify:bool=True, # Convert `targ` to `float`\n",
    "        thresh:float=0.5, # The threshold on which to predict \n",
    "        **kwargs\n",
    "    ):\n",
    "        if kwargs.get('pos_weight', None) is not None and kwargs.get('flatten', None) is True:\n",
    "            raise ValueError(\"`flatten` must be False when using `pos_weight` to avoid a RuntimeError due to shape mismatch\")\n",
    "        if kwargs.get('pos_weight', None) is not None: kwargs['flatten'] = False\n",
    "        super().__init__(nn.BCEWithLogitsLoss, *args, axis=axis, floatify=floatify, is_2d=False, **kwargs)\n",
    "        self.thresh = thresh\n",
    "\n",
    "    def decodes(self, x:Tensor) -> Tensor:\n",
    "        \"Converts model output to target format\"\n",
    "        return x>self.thresh\n",
    "    \n",
    "    def activation(self, x:Tensor) -> Tensor:\n",
    "        \"`nn.BCEWithLogitsLoss`'s fused activation function applied to model output\"\n",
    "        return torch.sigmoid(x)"
   ]
  },
  {
   "cell_type": "code",
   "execution_count": null,
   "metadata": {},
   "outputs": [],
   "source": [
    "tst = BCEWithLogitsLossFlat()\n",
    "output = torch.randn(32, 5, 10)\n",
    "target = torch.randn(32, 5, 10)\n",
    "#nn.BCEWithLogitsLoss would fail with those two tensors, but not our flattened version.\n",
    "_ = tst(output, target)\n",
    "test_fail(lambda x: nn.BCEWithLogitsLoss()(output,target))\n",
    "output = torch.randn(32, 5)\n",
    "target = torch.randint(0,2,(32, 5))\n",
    "#nn.BCEWithLogitsLoss would fail with int targets but not our flattened version.\n",
    "_ = tst(output, target)\n",
    "test_fail(lambda x: nn.BCEWithLogitsLoss()(output,target))\n",
    "\n",
    "tst = BCEWithLogitsLossFlat(pos_weight=torch.ones(10))\n",
    "output = torch.randn(32, 5, 10)\n",
    "target = torch.randn(32, 5, 10)\n",
    "_ = tst(output, target)\n",
    "test_fail(lambda x: nn.BCEWithLogitsLoss()(output,target))\n",
    "\n",
    "#Associated activation is sigmoid\n",
    "test_eq(tst.activation(output), torch.sigmoid(output))"
   ]
  },
  {
   "cell_type": "code",
   "execution_count": null,
   "metadata": {},
   "outputs": [],
   "source": [
    "# export\n",
    "@use_kwargs_dict(weight=None, reduction='mean')\n",
    "def BCELossFlat(\n",
    "    *args, \n",
    "    axis:int=-1, # Class axis\n",
    "    floatify:bool=True, # Convert `targ` to `float`\n",
    "    **kwargs\n",
    "):\n",
    "    \"Same as `nn.BCELoss`, but flattens input and target.\"\n",
    "    return BaseLoss(nn.BCELoss, *args, axis=axis, floatify=floatify, is_2d=False, **kwargs)"
   ]
  },
  {
   "cell_type": "code",
   "execution_count": null,
   "metadata": {},
   "outputs": [],
   "source": [
    "tst = BCELossFlat()\n",
    "output = torch.sigmoid(torch.randn(32, 5, 10))\n",
    "target = torch.randint(0,2,(32, 5, 10))\n",
    "_ = tst(output, target)\n",
    "test_fail(lambda x: nn.BCELoss()(output,target))"
   ]
  },
  {
   "cell_type": "code",
   "execution_count": null,
   "metadata": {},
   "outputs": [],
   "source": [
    "# export\n",
    "@use_kwargs_dict(reduction='mean')\n",
    "def MSELossFlat(\n",
    "    *args, \n",
    "    axis:int=-1, # Class axis\n",
    "    floatify:bool=True, # Convert `targ` to `float`\n",
    "    **kwargs\n",
    "):\n",
    "    \"Same as `nn.MSELoss`, but flattens input and target.\"\n",
    "    return BaseLoss(nn.MSELoss, *args, axis=axis, floatify=floatify, is_2d=False, **kwargs)"
   ]
  },
  {
   "cell_type": "code",
   "execution_count": null,
   "metadata": {},
   "outputs": [],
   "source": [
    "tst = MSELossFlat()\n",
    "output = torch.sigmoid(torch.randn(32, 5, 10))\n",
    "target = torch.randint(0,2,(32, 5, 10))\n",
    "_ = tst(output, target)\n",
    "test_fail(lambda x: nn.MSELoss()(output,target))"
   ]
  },
  {
   "cell_type": "code",
   "execution_count": null,
   "metadata": {},
   "outputs": [],
   "source": [
    "#hide\n",
    "#cuda\n",
    "#Test losses work in half precision\n",
    "if torch.cuda.is_available():\n",
    "    output = torch.sigmoid(torch.randn(32, 5, 10)).half().cuda()\n",
    "    target = torch.randint(0,2,(32, 5, 10)).half().cuda()\n",
    "    for tst in [BCELossFlat(), MSELossFlat()]: _ = tst(output, target)"
   ]
  },
  {
   "cell_type": "code",
   "execution_count": null,
   "metadata": {},
   "outputs": [],
   "source": [
    "# export\n",
    "@use_kwargs_dict(reduction='mean')\n",
    "def L1LossFlat(\n",
    "    *args, \n",
    "    axis=-1, # Class axis\n",
    "    floatify=True, # Convert `targ` to `float`\n",
    "    **kwargs\n",
    "):\n",
    "    \"Same as `nn.L1Loss`, but flattens input and target.\"\n",
    "    return BaseLoss(nn.L1Loss, *args, axis=axis, floatify=floatify, is_2d=False, **kwargs)"
   ]
  },
  {
   "cell_type": "code",
   "execution_count": null,
   "metadata": {},
   "outputs": [],
   "source": [
    "#export\n",
    "class LabelSmoothingCrossEntropy(Module):\n",
    "    y_int = True # y interpolation\n",
    "    def __init__(self, \n",
    "        eps:float=0.1, # The weight for the interpolation formula\n",
    "        weight:Tensor=None, # Manual rescaling weight given to each class passed to `F.nll_loss`\n",
    "        reduction:str='mean' # PyTorch reduction to apply to the output\n",
    "    ): \n",
    "        store_attr()\n",
    "\n",
    "    def forward(self, output:Tensor, target:Tensor) -> Tensor:\n",
    "        \"Apply `F.log_softmax` on output then blend the loss/num_classes(`c`) with the `F.nll_loss`\"\n",
    "        c = output.size()[1]\n",
    "        log_preds = F.log_softmax(output, dim=1)\n",
    "        if self.reduction=='sum': loss = -log_preds.sum()\n",
    "        else:\n",
    "            loss = -log_preds.sum(dim=1) #We divide by that size at the return line so sum and not mean\n",
    "            if self.reduction=='mean':  loss = loss.mean()\n",
    "        return loss*self.eps/c + (1-self.eps) * F.nll_loss(log_preds, target.long(), weight=self.weight, reduction=self.reduction)\n",
    "\n",
    "    def activation(self, out:Tensor) -> Tensor: \n",
    "        \"`F.log_softmax`'s fused activation function applied to model output\"\n",
    "        return F.softmax(out, dim=-1)\n",
    "    \n",
    "    def decodes(self, out:Tensor) -> Tensor:\n",
    "        \"Converts model output to target format\"\n",
    "        return out.argmax(dim=-1)"
   ]
  },
  {
   "cell_type": "code",
   "execution_count": null,
   "metadata": {},
   "outputs": [],
   "source": [
    "lmce = LabelSmoothingCrossEntropy()\n",
    "output = torch.randn(32, 5, 10)\n",
    "target = torch.randint(0, 10, (32,5))\n",
    "test_close(lmce(output.flatten(0,1), target.flatten()), lmce(output.transpose(-1,-2), target))"
   ]
  },
  {
   "cell_type": "markdown",
   "metadata": {},
   "source": [
    "On top of the formula we define:\n",
    "- a `reduction` attribute, that will be used when we call `Learner.get_preds`\n",
    "- `weight` attribute to pass to BCE.\n",
    "- an `activation` function that represents the activation fused in the loss (since we use cross entropy behind the scenes). It will be applied to the output of the model when calling `Learner.get_preds` or `Learner.predict`\n",
    "- a <code>decodes</code> function that converts the output of the model to a format similar to the target (here indices). This is used in `Learner.predict` and `Learner.show_results` to decode the predictions "
   ]
  },
  {
   "cell_type": "code",
   "execution_count": null,
   "metadata": {},
   "outputs": [],
   "source": [
    "#export\n",
    "@delegates()\n",
    "class LabelSmoothingCrossEntropyFlat(BaseLoss):\n",
    "    \"Same as `LabelSmoothingCrossEntropy`, but flattens input and target.\"\n",
    "    y_int = True\n",
    "    @use_kwargs_dict(keep=True, eps=0.1, reduction='mean')\n",
    "    def __init__(self, \n",
    "        *args, \n",
    "        axis:int=-1, # Class axis\n",
    "        **kwargs\n",
    "    ): \n",
    "        super().__init__(LabelSmoothingCrossEntropy, *args, axis=axis, **kwargs)\n",
    "    def activation(self, out:Tensor) -> Tensor: \n",
    "        \"`LabelSmoothingCrossEntropy`'s fused activation function applied to model output\"\n",
    "        return F.softmax(out, dim=-1)\n",
    "    \n",
    "    def decodes(self, out:Tensor) -> Tensor:\n",
    "        \"Converts model output to target format\"\n",
    "        return out.argmax(dim=-1)"
   ]
  },
  {
   "cell_type": "code",
   "execution_count": null,
   "metadata": {},
   "outputs": [],
   "source": [
    "#These two should always equal each other since the Flat version is just passing data through\n",
    "lmce = LabelSmoothingCrossEntropy()\n",
    "lmce_flat = LabelSmoothingCrossEntropyFlat()\n",
    "output = torch.randn(32, 5, 10)\n",
    "target = torch.randint(0, 10, (32,5))\n",
    "test_close(lmce(output.transpose(-1,-2), target), lmce_flat(output,target))"
   ]
  },
  {
   "cell_type": "markdown",
   "metadata": {},
   "source": [
    "We present a general `Dice` loss for segmentation tasks. It is commonly used together with `CrossEntropyLoss` or `FocalLoss` in kaggle competitions. This is very similar to the `DiceMulti` metric, but to be able to derivate through, we replace the `argmax` activation by a `softmax` and compare this with a one-hot encoded target mask. This function also adds a `smooth` parameter to help numerical stabilities in the intersection over union division. If your network has problem learning with this DiceLoss, try to set the `square_in_union` parameter in the DiceLoss constructor to `True`."
   ]
  },
  {
   "cell_type": "code",
   "execution_count": null,
   "metadata": {},
   "outputs": [],
   "source": [
    "#export\n",
    "class DiceLoss:\n",
    "    \"Dice loss for segmentation\"\n",
    "    def __init__(self, \n",
    "        axis:int=1, # Class axis\n",
    "        smooth:float=1e-6, # Helps with numerical stabilities in the IoU division\n",
    "        reduction:str=\"sum\", # PyTorch reduction to apply to the output\n",
    "        square_in_union:bool=False # Squares predictions to increase slope of gradients\n",
    "    ):\n",
    "        store_attr()\n",
    "        \n",
    "    def __call__(self, pred:Tensor, targ:Tensor) -> Tensor:\n",
    "        \"One-hot encodes targ, then runs IoU calculation then takes 1-dice value\"\n",
    "        targ = self._one_hot(targ, pred.shape[self.axis])\n",
    "        pred, targ = TensorBase(pred), TensorBase(targ)\n",
    "        assert pred.shape == targ.shape, 'input and target dimensions differ, DiceLoss expects non one-hot targs'\n",
    "        pred = self.activation(pred)\n",
    "        sum_dims = list(range(2, len(pred.shape)))\n",
    "        inter = torch.sum(pred*targ, dim=sum_dims)        \n",
    "        union = (torch.sum(pred**2+targ, dim=sum_dims) if self.square_in_union\n",
    "            else torch.sum(pred+targ, dim=sum_dims))\n",
<<<<<<< HEAD
    "        dice_score = (2. * inter + self.smooth)/(union + self.smooth)        \n",
    "        return ((1-dice_score).flatten().mean() if self.reduction == \"mean\"\n",
    "            else (1-dice_score).flatten().sum())\n",
    "    \n",
=======
    "        dice_score = (2. * inter + self.smooth)/(union + self.smooth)\n",
    "        loss = 1- dice_score\n",
    "        if self.reduction == 'mean':\n",
    "            loss = loss.mean()\n",
    "        elif self.reduction == 'sum':\n",
    "            loss = loss.sum()\n",
    "        return loss\n",
>>>>>>> 409a22a4
    "    @staticmethod\n",
    "    def _one_hot(\n",
    "        x:Tensor, # Non one-hot encoded targs\n",
    "        classes:int, # The number of classes \n",
    "        axis:int=1 # The axis to stack for encoding (class dimension)\n",
    "    ) -> Tensor:\n",
    "        \"Creates one binary mask per class\"\n",
    "        return torch.stack([torch.where(x==c, 1, 0) for c in range(classes)], axis=axis)\n",
    "    \n",
    "    def activation(self, x:Tensor) -> Tensor: \n",
    "        \"Activation function applied to model output\"\n",
    "        return F.softmax(x, dim=self.axis)\n",
    "    \n",
    "    def decodes(self, x:Tensor) -> Tensor:\n",
    "        \"Converts model output to target format\"\n",
    "        return x.argmax(dim=self.axis)"
   ]
  },
  {
   "cell_type": "code",
   "execution_count": null,
   "metadata": {},
   "outputs": [],
   "source": [
    "dl = DiceLoss()\n",
    "_x         = tensor( [[[1, 0, 2],\n",
    "                       [2, 2, 1]]])\n",
    "_one_hot_x = tensor([[[[0, 1, 0],\n",
    "                       [0, 0, 0]],\n",
    "                      [[1, 0, 0],\n",
    "                       [0, 0, 1]],\n",
    "                      [[0, 0, 1],\n",
    "                       [1, 1, 0]]]])\n",
    "test_eq(dl._one_hot(_x, 3), _one_hot_x)"
   ]
  },
  {
   "cell_type": "code",
   "execution_count": null,
   "metadata": {},
   "outputs": [],
   "source": [
    "dl = DiceLoss()\n",
    "model_output = tensor([[[[2., 1.],\n",
    "                         [1., 5.]],\n",
    "                        [[1,  2.],\n",
    "                         [3., 1.]],\n",
    "                        [[3., 0],\n",
    "                         [4., 3.]]]])\n",
    "target       =  tensor([[[2, 1],\n",
    "                         [2, 0]]])\n",
    "dl_out = dl(model_output, target)\n",
    "test_eq(dl.decodes(model_output), target)"
   ]
  },
  {
   "cell_type": "code",
   "execution_count": null,
   "metadata": {},
   "outputs": [],
   "source": [
    "dl = DiceLoss(reduction=\"mean\")\n",
    "#identical masks\n",
    "model_output = tensor([[[.1], [.1], [100.]]])\n",
    "target = tensor([[2]])\n",
    "test_close(dl(model_output, target), 0)\n",
    "\n",
    "#50% intersection\n",
    "model_output = tensor([[[.1, 100.], [.1, .1], [100., .1]]])\n",
    "target = tensor([[2, 1]])\n",
    "test_close(dl(model_output, target), .66, eps=0.01)"
   ]
  },
  {
   "cell_type": "markdown",
   "metadata": {},
   "source": [
    "As a test case for the dice loss consider satellite image segmentation. Let us say we have three classes: Background (0), River (1) and Road (2). Let us look at a specific target"
   ]
  },
  {
   "cell_type": "code",
   "execution_count": null,
   "metadata": {},
<<<<<<< HEAD
   "outputs": [],
=======
   "outputs": [
    {
     "data": {
      "image/png": "iVBORw0KGgoAAAANSUhEUgAAAPsAAAD7CAYAAACscuKmAAAAOXRFWHRTb2Z0d2FyZQBNYXRwbG90bGliIHZlcnNpb24zLjUuMSwgaHR0cHM6Ly9tYXRwbG90bGliLm9yZy/YYfK9AAAACXBIWXMAAAsTAAALEwEAmpwYAAALi0lEQVR4nO3bf6jd9X3H8efL3PwwkTWJW0OayJKhtEjBWu6s4hjDtMy5rvqHFLsywhDyj1ttK7Rx+6Psvwml1j9GIdOVMFyrS2WKlBaX6h/7Y5mxyqqJ1iyumhB/jGlbhMWkfe+P+3XcZZF7cu85997s/XzA5d7vj5Pz5kOe93zPNyepKiT9/3fBUg8gaXEYu9SEsUtNGLvUhLFLTRi71MSCYk9yfZIXkhxJsntcQ0kav8z339mTrAB+DHwCOAY8CXymqg6NbzxJ4zK1gMdeBRypqqMASb4N3Ai8Z+yrsrrWsG7OPzhrVnNy4xQUrP7PU9TJdxYwpuZt3YWs3/Zz1l5wkmPH3s8Fb7691BNpDv/F27xTJ3O2YwuJfQvwyqztY8DHzjwpyS5gF8Aa1vKx7JjzD16x7VKO/uH7yS9g+9+d4BdHXlrAmJqv+sgV/MFfP8FvXniUO3bfxkUP/vNSj6Q5HKj973ls4jfoqmpPVU1X1fRKVk/66SS9h4XEfhy4ZNb21mGfpGVoIbE/CVyWZHuSVcAtwCPjGUvSuM37PXtVnU7yJ8D3gRXA31TVc2ObTNJYLeQGHVX1XeC7Y5pF0gT5CTqpCWOXmjB2qQljl5owdqkJY5eaMHapCWOXmjB2qQljl5owdqkJY5eaMHapCWOXmjB2qQljl5owdqkJY5eaMHapCWOXmjB2qQljl5owdqkJY5eaMHapCWOXmjB2qQljl5owdqkJY5eaMHapCWOXmjB2qQljl5owdqmJOWNPckmSx5McSvJcktuH/RuTPJbkxeH7hsmPK2m+RnllPw3cUVWXA1cDtyW5HNgN7K+qy4D9w7akZWrO2KvqRFX9cPj558BhYAtwI7B3OG0vcNOEZpQ0BlPncnKSbcCVwAFgU1WdGA69Cmx6j8fsAnYBrGHtvAeVtDAj36BLchHwHeDzVfWz2ceqqoA62+Oqak9VTVfV9EpWL2hYSfM3UuxJVjIT+v1V9dCw+7Ukm4fjm4HXJzOipHEY5W58gPuAw1X1tVmHHgF2Dj/vBB4e/3iSxmWU9+zXAn8E/CjJM8O+PwP+Engwya3AT4BPT2RCSWMxZ+xV9U9A3uPwjvGOI2lS/ASd1ISxS00Yu9SEsUtNGLvUhLFLTRi71ISxS00Yu9SEsUtNGLvUhLFLTRi71ISxS00Yu9SEsUtNGLvUhLFLTRi71ISxS00Yu9SEsUtNGLvUhLFLTRi71ISxS00Yu9SEsUtNGLvUhLFLTRi71ISxS00Yu9SEsUtNjBx7khVJnk7y6LC9PcmBJEeSPJBk1eTGlLRQ5/LKfjtweNb2XcDdVXUp8CZw6zgHkzReI8WeZCvw+8C9w3aA64B9wyl7gZsmMJ+kMRn1lf3rwJeAXw7bFwNvVdXpYfsYsOVsD0yyK8nBJAdPcXIhs0pagDljT/JJ4PWqemo+T1BVe6pquqqmV7J6Pn+EpDGYGuGca4FPJbkBWAP8CnAPsD7J1PDqvhU4PrkxJS3UnK/sVXVnVW2tqm3ALcAPquqzwOPAzcNpO4GHJzalpAVbyL+zfxn4YpIjzLyHv288I0mahFEu4/9HVT0BPDH8fBS4avwjSZoEP0EnNWHsUhPGLjVh7FITxi41YexSE8YuNWHsUhPGLjVh7FITxi41YexSE8YuNWHsUhPGLjVh7FITxi41YexSE8YuNWHsUhPGLjVh7FITxi41YexSE8YuNWHsUhPGLjVh7FITxi41YexSE8YuNWHsUhPGLjVh7FITxi41MVLsSdYn2Zfk+SSHk1yTZGOSx5K8OHzfMOlhJc3fqK/s9wDfq6oPAVcAh4HdwP6qugzYP2xLWqbmjD3J+4DfBu4DqKp3quot4EZg73DaXuCmyYwoaRxGeWXfDrwBfDPJ00nuTbIO2FRVJ4ZzXgU2ne3BSXYlOZjk4ClOjmdqSedslNingI8C36iqK4G3OeOSvaoKqLM9uKr2VNV0VU2vZPVC55U0T6PEfgw4VlUHhu19zMT/WpLNAMP31yczoqRxmDP2qnoVeCXJB4ddO4BDwCPAzmHfTuDhiUwoaSymRjzvT4H7k6wCjgJ/zMwvigeT3Ar8BPj0ZEaUNA4jxV5VzwDTZzm0Y6zTSJoYP0EnNWHsUhPGLjVh7FITxi41YexSE8YuNWHsUhPGLjVh7FITxi41YexSE8YuNWHsUhPGLjVh7FITxi41YexSE8YuNWHsUhPGLjVh7FITxi41YexSE8YuNWHsUhPGLjVh7FITxi41YexSE8YuNWHsUhPGLjVh7FITI8We5AtJnkvybJJvJVmTZHuSA0mOJHkgyapJDytp/uaMPckW4HPAdFV9GFgB3ALcBdxdVZcCbwK3TnJQSQsz6mX8FHBhkilgLXACuA7YNxzfC9w09ukkjc2csVfVceCrwMvMRP5T4Cngrao6PZx2DNhytscn2ZXkYJKDpzg5nqklnbNRLuM3ADcC24EPAOuA60d9gqraU1XTVTW9ktXzHlTSwoxyGf9x4KWqeqOqTgEPAdcC64fLeoCtwPEJzShpDEaJ/WXg6iRrkwTYARwCHgduHs7ZCTw8mREljcMo79kPMHMj7ofAj4bH7AG+DHwxyRHgYuC+Cc4paYGm5j4FquorwFfO2H0UuGrsE0maCD9BJzVh7FITxi41YexSE8YuNWHsUhPGLjVh7FITxi41YexSE8YuNWHsUhPGLjVh7FITxi41YexSE8YuNWHsUhPGLjVh7FITxi41YexSE8YuNWHsUhPGLjVh7FITxi41YexSE8YuNWHsUhPGLjVh7FITxi41YexSE8YuNWHsUhPGLjWRqlq8J0veAN4G/mPRnnRhfpXzZ1Y4v+Y9n2aF82feX6+qXzvbgUWNHSDJwaqaXtQnnafzaVY4v+Y9n2aF82/es/EyXmrC2KUmliL2PUvwnPN1Ps0K59e859OscP7N+38s+nt2SUvDy3ipCWOXmli02JNcn+SFJEeS7F6s5x1VkkuSPJ7kUJLnktw+7N+Y5LEkLw7fNyz1rO9KsiLJ00keHba3JzkwrPEDSVYt9YzvSrI+yb4kzyc5nOSa5bq2Sb4w/B14Nsm3kqxZzms7qkWJPckK4K+A3wMuBz6T5PLFeO5zcBq4o6ouB64Gbhtm3A3sr6rLgP3D9nJxO3B41vZdwN1VdSnwJnDrkkx1dvcA36uqDwFXMDP3slvbJFuAzwHTVfVhYAVwC8t7bUdTVRP/Aq4Bvj9r+07gzsV47gXM/DDwCeAFYPOwbzPwwlLPNsyylZlArgMeBcLMJ7ymzrbmSzzr+4CXGG4Iz9q/7NYW2AK8AmwEpoa1/d3lurbn8rVYl/HvLuC7jg37lqUk24ArgQPApqo6MRx6Fdi0VHOd4evAl4BfDtsXA29V1elhezmt8XbgDeCbw9uOe5OsYxmubVUdB74KvAycAH4KPMXyXduReYPuDEkuAr4DfL6qfjb7WM38Wl/yf6tM8kng9ap6aqlnGdEU8FHgG1V1JTP/P+J/XbIvo7XdANzIzC+oDwDrgOuXdKgxWazYjwOXzNreOuxbVpKsZCb0+6vqoWH3a0k2D8c3A68v1XyzXAt8Ksm/A99m5lL+HmB9kqnhnOW0xseAY1V1YNjex0z8y3FtPw68VFVvVNUp4CFm1nu5ru3IFiv2J4HLhjuaq5i54fHIIj33SJIEuA84XFVfm3XoEWDn8PNOZt7LL6mqurOqtlbVNmbW8gdV9VngceDm4bRlMStAVb0KvJLkg8OuHcAhluHaMnP5fnWStcPfiXdnXZZre04W8cbHDcCPgX8D/nypb1acZb7fYuYy8l+BZ4avG5h5L7wfeBH4R2DjUs96xty/Azw6/PwbwL8AR4C/B1Yv9Xyz5vwIcHBY338ANizXtQX+AngeeBb4W2D1cl7bUb/8uKzUhDfopCaMXWrC2KUmjF1qwtilJoxdasLYpSb+G9HFpXNpMw8DAAAAAElFTkSuQmCC\n",
      "text/plain": [
       "<Figure size 432x288 with 1 Axes>"
      ]
     },
     "metadata": {
      "needs_background": "light"
     },
     "output_type": "display_data"
    }
   ],
>>>>>>> 409a22a4
   "source": [
    "target = torch.zeros(100,100)\n",
    "target[:,5] = 1\n",
    "target[:,50] = 2\n",
    "plt.imshow(target);"
   ]
  },
  {
   "cell_type": "markdown",
   "metadata": {},
   "source": [
    "Nearly everything is background in this example, and we have a thin river at the left of the image as well as a thin road in the middle of the image. If all our data looks similar to this, we say that there is a class imbalance, meaning that some classes (like river and road) appear relatively infrequently. If our model just predicted \"background\" (i.e. the value 0) for all pixels, it would be correct for most pixels. But this would be a bad model and the diceloss should reflect that"
   ]
  },
  {
   "cell_type": "code",
   "execution_count": null,
   "metadata": {},
   "outputs": [],
   "source": [
    "model_output_all_background = torch.zeros(3, 100,100)\n",
    "# assign probability 1 to class 0 everywhere\n",
    "# to get probability 1, we just need a high model output before softmax gets applied\n",
    "model_output_all_background[0,:,:] = 100"
   ]
  },
  {
   "cell_type": "code",
   "execution_count": null,
   "metadata": {},
   "outputs": [],
   "source": [
    "# add a batch dimension\n",
    "model_output_all_background = torch.unsqueeze(model_output_all_background,0)\n",
    "target = torch.unsqueeze(target,0)"
   ]
  },
  {
   "cell_type": "markdown",
   "metadata": {},
   "source": [
    "Our dice score should be around 1/3 here, because the \"background\" class is predicted correctly (and that for nearly every pixel), but the other two clases are never predicted correctly. Dice score of 1/3 means dice loss of 1 - 1/3 = 2/3:"
   ]
  },
  {
   "cell_type": "code",
   "execution_count": null,
   "metadata": {},
   "outputs": [],
   "source": [
    "test_close(dl(model_output_all_background, target), 0.67, eps=0.01)"
   ]
  },
  {
   "cell_type": "markdown",
   "metadata": {},
   "source": [
    "If the model would predict everything correctly, the dice loss should be zero:"
   ]
  },
  {
   "cell_type": "code",
   "execution_count": null,
   "metadata": {},
   "outputs": [],
   "source": [
    "correct_model_output = torch.zeros(3, 100,100)\n",
    "correct_model_output[0,:,:] = 100\n",
    "correct_model_output[0,:,5] = 0\n",
    "correct_model_output[0,:,50] = 0\n",
    "correct_model_output[1,:,5] = 100\n",
    "correct_model_output[2,:,50] = 100\n",
    "correct_model_output = torch.unsqueeze(correct_model_output, 0)"
   ]
  },
  {
   "cell_type": "code",
   "execution_count": null,
   "metadata": {},
   "outputs": [],
   "source": [
    "test_close(dl(correct_model_output, target), 0)"
   ]
  },
  {
   "cell_type": "code",
   "execution_count": null,
   "metadata": {},
   "outputs": [],
   "source": [
    "#hide\n",
    "#cuda\n",
    "#Test DicceLoss work in half precision\n",
    "if torch.cuda.is_available():\n",
    "    output = torch.randn(32, 4, 5, 10).half().cuda()\n",
    "    target = torch.randint(0,2,(32, 5, 10)).half().cuda()\n",
    "    _ = dl(output, target)"
   ]
  },
  {
   "cell_type": "markdown",
   "metadata": {},
   "source": [
    "You could easily combine this loss with `FocalLoss` defining a `CombinedLoss`, to balance between global (Dice) and local (Focal) features on the target mask."
   ]
  },
  {
   "cell_type": "code",
   "execution_count": null,
   "metadata": {},
   "outputs": [],
   "source": [
    "class CombinedLoss:\n",
    "    \"Dice and Focal combined\"\n",
    "    def __init__(self, axis=1, smooth=1., alpha=1.):\n",
    "        store_attr()\n",
    "        self.focal_loss = FocalLossFlat(axis=axis)\n",
    "        self.dice_loss =  DiceLoss(axis, smooth)\n",
    "        \n",
    "    def __call__(self, pred, targ):\n",
    "        return self.focal_loss(pred, targ) + self.alpha * self.dice_loss(pred, targ)\n",
    "    \n",
    "    def decodes(self, x):    return x.argmax(dim=self.axis)\n",
    "    def activation(self, x): return F.softmax(x, dim=self.axis)"
   ]
  },
  {
   "cell_type": "code",
   "execution_count": null,
   "metadata": {},
   "outputs": [],
   "source": [
    "cl = CombinedLoss()\n",
    "output = torch.randn(32, 4, 5, 10)\n",
    "target = torch.randint(0,2,(32, 5, 10))\n",
    "_ = cl(output, target)"
   ]
  },
  {
   "cell_type": "markdown",
   "metadata": {},
   "source": [
    "## Export -"
   ]
  },
  {
   "cell_type": "code",
   "execution_count": null,
   "metadata": {},
   "outputs": [
    {
     "name": "stdout",
     "output_type": "stream",
     "text": [
      "Converted 00_torch_core.ipynb.\n",
      "Converted 01_layers.ipynb.\n",
      "Converted 01a_losses.ipynb.\n",
      "Converted 02_data.load.ipynb.\n",
      "Converted 03_data.core.ipynb.\n",
      "Converted 04_data.external.ipynb.\n",
      "Converted 05_data.transforms.ipynb.\n",
      "Converted 06_data.block.ipynb.\n",
      "Converted 07_vision.core.ipynb.\n",
      "Converted 08_vision.data.ipynb.\n",
      "Converted 09_vision.augment.ipynb.\n",
      "Converted 09b_vision.utils.ipynb.\n",
      "Converted 09c_vision.widgets.ipynb.\n",
      "Converted 10_tutorial.pets.ipynb.\n",
      "Converted 10b_tutorial.albumentations.ipynb.\n",
      "Converted 11_vision.models.xresnet.ipynb.\n",
      "Converted 12_optimizer.ipynb.\n",
      "Converted 13_callback.core.ipynb.\n",
      "Converted 13a_learner.ipynb.\n",
      "Converted 13b_metrics.ipynb.\n",
      "Converted 14_callback.schedule.ipynb.\n",
      "Converted 14a_callback.data.ipynb.\n",
      "Converted 15_callback.hook.ipynb.\n",
      "Converted 15a_vision.models.unet.ipynb.\n",
      "Converted 16_callback.progress.ipynb.\n",
      "Converted 17_callback.tracker.ipynb.\n",
      "Converted 18_callback.fp16.ipynb.\n",
      "Converted 18a_callback.training.ipynb.\n",
      "Converted 18b_callback.preds.ipynb.\n",
      "Converted 19_callback.mixup.ipynb.\n",
      "Converted 20_interpret.ipynb.\n",
      "Converted 20a_distributed.ipynb.\n",
      "Converted 21_vision.learner.ipynb.\n",
      "Converted 22_tutorial.imagenette.ipynb.\n",
      "Converted 23_tutorial.vision.ipynb.\n",
      "Converted 24_tutorial.image_sequence.ipynb.\n",
      "Converted 24_tutorial.siamese.ipynb.\n",
      "Converted 24_vision.gan.ipynb.\n",
      "Converted 30_text.core.ipynb.\n",
      "Converted 31_text.data.ipynb.\n",
      "Converted 32_text.models.awdlstm.ipynb.\n",
      "Converted 33_text.models.core.ipynb.\n",
      "Converted 34_callback.rnn.ipynb.\n",
      "Converted 35_tutorial.wikitext.ipynb.\n",
      "Converted 37_text.learner.ipynb.\n",
      "Converted 38_tutorial.text.ipynb.\n",
      "Converted 39_tutorial.transformers.ipynb.\n",
      "Converted 40_tabular.core.ipynb.\n",
      "Converted 41_tabular.data.ipynb.\n",
      "Converted 42_tabular.model.ipynb.\n",
      "Converted 43_tabular.learner.ipynb.\n",
      "Converted 44_tutorial.tabular.ipynb.\n",
      "Converted 45_collab.ipynb.\n",
      "Converted 46_tutorial.collab.ipynb.\n",
      "Converted 50_tutorial.datablock.ipynb.\n",
      "Converted 60_medical.imaging.ipynb.\n",
      "Converted 61_tutorial.medical_imaging.ipynb.\n",
      "Converted 65_medical.text.ipynb.\n",
      "Converted 70_callback.wandb.ipynb.\n",
      "Converted 71_callback.tensorboard.ipynb.\n",
      "Converted 72_callback.neptune.ipynb.\n",
      "Converted 73_callback.captum.ipynb.\n",
      "Converted 97_test_utils.ipynb.\n",
      "Converted 99_pytorch_doc.ipynb.\n",
      "Converted dev-setup.ipynb.\n",
      "Converted app_examples.ipynb.\n",
      "Converted camvid.ipynb.\n",
      "Converted migrating_catalyst.ipynb.\n",
      "Converted migrating_ignite.ipynb.\n",
      "Converted migrating_lightning.ipynb.\n",
      "Converted migrating_pytorch.ipynb.\n",
      "Converted migrating_pytorch_verbose.ipynb.\n",
      "Converted ulmfit.ipynb.\n",
      "Converted index.ipynb.\n",
      "Converted index_original.ipynb.\n",
      "Converted quick_start.ipynb.\n",
      "Converted tutorial.ipynb.\n"
     ]
    }
   ],
   "source": [
    "#hide\n",
    "from nbdev.export import *\n",
    "notebook2script()"
   ]
  },
  {
   "cell_type": "code",
   "execution_count": null,
   "metadata": {},
   "outputs": [],
   "source": []
  }
 ],
 "metadata": {
  "jupytext": {
   "split_at_heading": true
  },
  "kernelspec": {
   "display_name": "Python 3 (ipykernel)",
   "language": "python",
   "name": "python3"
  }
 },
 "nbformat": 4,
 "nbformat_minor": 4
}<|MERGE_RESOLUTION|>--- conflicted
+++ resolved
@@ -585,12 +585,6 @@
     "        inter = torch.sum(pred*targ, dim=sum_dims)        \n",
     "        union = (torch.sum(pred**2+targ, dim=sum_dims) if self.square_in_union\n",
     "            else torch.sum(pred+targ, dim=sum_dims))\n",
-<<<<<<< HEAD
-    "        dice_score = (2. * inter + self.smooth)/(union + self.smooth)        \n",
-    "        return ((1-dice_score).flatten().mean() if self.reduction == \"mean\"\n",
-    "            else (1-dice_score).flatten().sum())\n",
-    "    \n",
-=======
     "        dice_score = (2. * inter + self.smooth)/(union + self.smooth)\n",
     "        loss = 1- dice_score\n",
     "        if self.reduction == 'mean':\n",
@@ -598,7 +592,6 @@
     "        elif self.reduction == 'sum':\n",
     "            loss = loss.sum()\n",
     "        return loss\n",
->>>>>>> 409a22a4
     "    @staticmethod\n",
     "    def _one_hot(\n",
     "        x:Tensor, # Non one-hot encoded targs\n",
@@ -683,9 +676,6 @@
    "cell_type": "code",
    "execution_count": null,
    "metadata": {},
-<<<<<<< HEAD
-   "outputs": [],
-=======
    "outputs": [
     {
      "data": {
@@ -700,7 +690,6 @@
      "output_type": "display_data"
     }
    ],
->>>>>>> 409a22a4
    "source": [
     "target = torch.zeros(100,100)\n",
     "target[:,5] = 1\n",
