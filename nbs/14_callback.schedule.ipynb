{
 "cells": [
  {
   "cell_type": "code",
   "execution_count": null,
   "metadata": {},
   "outputs": [],
   "source": [
    "#export\n",
    "from fastai2.basics import *"
   ]
  },
  {
   "cell_type": "code",
   "execution_count": null,
   "metadata": {},
   "outputs": [],
   "source": [
    "from nbdev.showdoc import *"
   ]
  },
  {
   "cell_type": "code",
   "execution_count": null,
   "metadata": {},
   "outputs": [],
   "source": [
    "#default_exp callback.schedule"
   ]
  },
  {
   "cell_type": "markdown",
   "metadata": {},
   "source": [
    "# Hyperparam schedule\n",
    "\n",
    "> Callback and helper functions to schedule any hyper-parameter"
   ]
  },
  {
   "cell_type": "code",
   "execution_count": null,
   "metadata": {},
   "outputs": [],
   "source": [
    "from fastai2.test_utils import *"
   ]
  },
  {
   "cell_type": "markdown",
   "metadata": {},
   "source": [
    "## Annealing"
   ]
  },
  {
   "cell_type": "code",
   "execution_count": null,
   "metadata": {},
   "outputs": [],
   "source": [
    "#export\n",
    "def annealer(f):\n",
    "    \"Decorator to make `f` return itself partially applied.\"\n",
    "    @functools.wraps(f)\n",
    "    def _inner(start, end): return partial(f, start, end)\n",
    "    return _inner"
   ]
  },
  {
   "cell_type": "markdown",
   "metadata": {},
   "source": [
    "This is the decorator we will use for all of our scheduling functions, as it transforms a function taking `(start, end, pos)` to something taking `(start, end)` and return a function depending of `pos`."
   ]
  },
  {
   "cell_type": "code",
   "execution_count": null,
   "metadata": {},
   "outputs": [],
   "source": [
    "#export\n",
    "@annealer\n",
    "def SchedLin(start, end, pos): return start + pos*(end-start)\n",
    "@annealer\n",
    "def SchedCos(start, end, pos): return start + (1 + math.cos(math.pi*(1-pos))) * (end-start) / 2\n",
    "@annealer\n",
    "def SchedNo (start, end, pos): return start\n",
    "@annealer\n",
    "def SchedExp(start, end, pos): return start * (end/start) ** pos\n",
    "\n",
    "SchedLin.__doc__ = \"Linear schedule function from `start` to `end`\"\n",
    "SchedCos.__doc__ = \"Cosine schedule function from `start` to `end`\"\n",
    "SchedNo .__doc__ = \"Constant schedule function with `start` value\"\n",
    "SchedExp.__doc__ = \"Exponential schedule function from `start` to `end`\""
   ]
  },
  {
   "cell_type": "code",
   "execution_count": null,
   "metadata": {},
   "outputs": [],
   "source": [
    "annealings = \"NO LINEAR COS EXP\".split()\n",
    "p = torch.linspace(0.,1,100)\n",
    "fns = [SchedNo, SchedLin, SchedCos, SchedExp]"
   ]
  },
  {
   "cell_type": "code",
   "execution_count": null,
   "metadata": {},
   "outputs": [],
   "source": [
    "#export\n",
    "def SchedPoly(start, end, power):\n",
    "    \"Polynomial schedule (of `power`) function from `start` to `end`\"\n",
    "    def _inner(pos): return start + (end - start) * pos ** power\n",
    "    return _inner"
   ]
  },
  {
   "cell_type": "code",
   "execution_count": null,
   "metadata": {},
   "outputs": [
    {
     "data": {
      "image/png": "iVBORw0KGgoAAAANSUhEUgAAAXoAAAD4CAYAAADiry33AAAABHNCSVQICAgIfAhkiAAAAAlwSFlzAAALEgAACxIB0t1+/AAAADh0RVh0U29mdHdhcmUAbWF0cGxvdGxpYiB2ZXJzaW9uMy4xLjEsIGh0dHA6Ly9tYXRwbG90bGliLm9yZy8QZhcZAAAgAElEQVR4nOzdd1zV1f/A8de5l72nCwQMUZwg4t4LNffIHOVIM1PTTNO0X2ZapqlZ5p6lppYz994DFffeKLg3IBvO74+Lfh0gIBcu4zwfj/vI+xnn876k73s4n/N5HyGlRFEURcm9NIYOQFEURclcKtEriqLkcirRK4qi5HIq0SuKouRyKtEriqLkckaGDiA5Tk5O0sPDw9BhKIqi5BhHjhx5IKV0Tm5ftkz0Hh4eBAUFGToMRVGUHEMIcT2lfWroRlEUJZdTiV5RFCWXU4leURQll1OJXlEUJZdTiV5RFCWXSzXRCyEKCyF2CCHOCSHOCCH6J3OMEEJMEkJcFkKcFEL4vbSvixDiUtKri74/gKIoivJ2aZleGQ8MlFIeFUJYA0eEEFuklGdfOqYx4JX0qgRMAyoJIRyA7wF/QCadu1pK+Vivn0JRFEVJUaqJXkp5G7id9OdwIcQ5wAV4OdG3AOZLXc3jQCGEnRCiIFAb2CKlfAQghNgCNAIW6/VTAPGR0cwbMJIbtlHsK2aJQIvAGA2maKUZGiwwktZopRVGWCOy5yMEiqLkYSUL2fB9s1J6bzdd2U4I4QGUAw6+tssFCHnpfWjStpS2J9d2T6AngJubW3rCAkCTGEFCQhUK3TnK/VLL3n6wFBhhg5G0x0Q6YiLzYZKYHxNZADNZCA1m6b6+oihKdpXmRC+EsAKWA19KKcNe353MKfIt29/cKOVMYCaAv79/uldD0Vg5YWsai3yWnyNXbpDg6EFM4zFEFvLhWdwzwmLDeBz9mEfRj3gQ9YA7z+5w59kdbkbc5GbEcRJkwou2XKxcKG5fnNJOpSntVJpSTqWwMbFJb0iKoijZQpoSvRDCGF2S/1tKuSKZQ0KBwi+9dwVuJW2v/dr2ne8SaFrYu9gSEimI95+AxbXJmC9qj135btDgB7D3SvG8uMQ4bkXc4sqTK1x6fIlLTy5x/tF5todsB0Ag8LL3wi+fH+ULlKdSgUrYm9ln1sdQFEXRK5HaUoJCCAH8BTySUn6ZwjFNgL7A++huxk6SUlZMuhl7BHg+C+coUP75mH1K/P395bvUuglafZGD60NpUeQYrgM+hx0/QeBUsCoATSdC8Ubpau9pzFPOPjzLifsnOHr3KMfvHycqPgqBoKRjSaoWqkpN15qUcSqDVqNNd7yKoij6IoQ4IqX0T3ZfGhJ9dWAPcApITNo8DHADkFJOT/oymIzuRmsk0E1KGZR0/idJxwP8JKWcl1rA75rorx6/z4bpp6hy92/8Vs7RbQw9Aqv7wr2zULotNB4Llk7pbht0Pf+zD89y4NYBDtw6wIn7J0iQCTiYOVDTtSYN3BtQpWAVjLXG79S+oijKu8pQojeEd030j+88Y9GIg5Q49xfVF4zC5PlN3fhY2DsRdo8DMxto/AuUbgMiuVsIaRcWG8a+m/vYEbKDvaF7CY8Lx9rYmjpudWhSpAmVClZSPX1FUbJEnkn0CQmJzPhiJ27XNlK1QxkcOn/86gH3zsF/feFmEBRrBE1+BdtkJwGlW2xCLIG3A9kUvIkdN3YQHheOs7kz7xd5n5ZFW1LUvqherqMoipKcPJPoAf7+PhDTa8epaHQYt7lz3jwgMQEOTodto0BrDA1Ggl8X0OivGkRMQgy7Qnax5uoa9obuJV7G4+vsS2uv1jQq0ghzI3O9XUtRFAXyWKJfN/Ukj86F4L9zKMUO7EdrZZX8gY+uwZp+cG03eNSAZr+Do2cGok7hMtGPWHNlDcsuLiM4LBgbExtae7WmXfF2FLYunHoDiqIoafC2RJ/riprZF7AgIsEcGRfPs337Uz7QoQh0Xg3NJsHtEzCtKuybBAnxeo3HwcyBLqW6sLrlauY2nEuVQlVYcHYBTVY0of/2/hy7d4zs+GWrKErukesSvV1+CxITIcbJnYgdO95+sBBQvgv0OQiedWHLdzCnAdw9o/e4hBBUKFCB8bXGs6nNJnqU6cGRe0fovKEzH63/iK3Xt5IoE1NvSFEUJZ1yXaK3L2AJQGKFukTs3ImMT0MP3aYQtF8EbefBkxswoybsGA3xMZkSY37L/PTz68fmNpv5ttK3PI55zICdA2j9X2vWXl1LfKJ+f6tQFCVvy32JPr8FAHGeviQ8eULkkaNpO1EIKN0a+h7WTb3cNVaX8EMOZ1qsFsYWtPduz+qWqxlbYyxCCIbuGUqLVS1Yc2UNCYkJqTeiKIqSilyX6M2sjDGzMibSqgDCxITwbVvT14CFA7SeCR2XQky4bihn4zCIfZY5AQNGGiPef+99ljdfzm+1f8PMyIxhe4fRanUrNgVvUmP4iqJkSK5L9KC7IfvkQSyWVasSsXXbuyXKYgHQOxD8P4HAKbqbtVd36T/Yl2iEhnru9VjabCkTak1Ag4ZBuwbRYV0HDt5+vWCooihK2uTKRG+X34IndyOxrl+PuFu3iDl//t0aMrOBpr9C1/UgtDC/Oaz+AqKe6Dfg12iEhgCPAJY3X85P1X/iUfQjemzuQa8tvbj0+FKmXltRlNwnVyZ6+/yWRIXHYVSpBghB+NZtGWvQoxp8vg+q9YdjC2FqZTi/Xj/BvoVWo6W5Z3PWtFrDIP9BnHxwkrZr2jLqwCgeRj3M9OsripI75MpEb1dAd0M2Is4Mcz8/wremc5w+Ocbmuqdoe2wDC0dY0gGWdoOI+xlvOxWmWlO6lOrC+lbraV+8PcsvLafpyqYsPLuQuMS4TL++oig5W65M9M9n3jy+E4l1/frEXLhAbEhIKmelkYsf9NwJdf8Pzq+FKRXgxD+QBTdM7czsGFppKCtarMAnnw9jD4+l3Zp2HLp9KNOvrShKzpUrE72NkxkareDxnWdY16sLQPi2DA7fvExrDDW/hs/2gGNRWNkTFrWDp6H6u8ZbvGf7HtPqTWNSnUlExUfRfXN3vtnzDQ+iHmTJ9RVFyVlyZaLXaDU4u1lz4+wjTNzcMC1WjPAtehi+eV0+b/hkEzQaC8F7YUplODwbEjP/CVchBHXc6rCqxSo+K/sZm4I30XxVc/698K96wlZRlFfkykQPULxSAR6GRnA/JBzrhgFEHT1K3N17+r+QRguVe0HvA+BaHtYNhD+bwIPL+r9WMsyMzOhbri/Lmy+nhEMJRgWOotvGblx9ejVLrq8oSvaXaqIXQswVQtwTQpxOYf/XQojjSa/TQoiEpCUEEUIECyFOJe17t3KU78jLPz8aI8GFA3ewadQIpCR8y5bMu6C9B3y8ClpMgXtnYHo12Pub3oukpeQ92/eYHTCbUdVGcfnJZdqubsuMEzPUzVpFUdLUo/8T3RKByZJSjpNS+kopfYGhwK7X1oStk7Q/2fKZmcXMypgiZZy4cOgORu5FMCnqSfjGjZl7USGg3EfQ5xAUrQ9bv4fZdeHOqcy97ovLC1oWbcl/Lf+jrltdJh+fTKd1nbjw6EKWXF9RlOwp1UQvpdwNvHUx75d0ABZnKCI98q5SkOiIOK6ffohNw0ZEHjlC/P3Mnw6JdQH4cCF88BeE3YKZtWH7j5lWJO11TuZOjK81nom1J3I38i7t17Vn+onpqnevKHmU3sbohRAW6Hr+y1/aLIHNQogjQoieqZzfUwgRJIQIuq+nZFy4lAPmNiZcCLyDdcMAkJKwzBy+eZkQUKqlrndfpp1uvdrp1eFG1pUyqO9en1UtVtHArQFTjk+h8/rOXHt6LcuuryhK9qDPm7HNgH2vDdtUk1L6AY2BPkKImimdLKWcKaX0l1L6Ozs76yUgrVZDsYr5CT75gMQC7pi89x7hGzfppe00s3CAVtPgo+UQFwVzG8KGIRATkSWXtzez55davzCh1gRCIkJot6Ydi84tUoXSFCUP0Weib89rwzZSyltJ/70HrAQq6vF6aeJduSCJiZJLQfewadSQyKAg4h8YYL550fq6mTkVP9WtWTutClxJZWEUPQrwCGBl85X4F/Dn50M/8/m2z9W8e0XJI/SS6IUQtkAt4L+XtlkKIayf/xkIAJKduZOZnFytyOduzeldN7FsEACJifopifAuTK3h/XHQbSNoTWBBS/ivD0Q9zpLLO1s4M7XeVL6t9C1Bd4Jos7oNu0N3Z8m1FUUxnLRMr1wMHACKCyFChRDdhRC9hBC9XjqsFbBZSvly0fb8wF4hxAngELBOSpnJ016SVy7AnSd3IwmNsMPEw4OwDQYJ43/cq0CvfVD9Kzi+GKZUgnNrsuTSQgjae7dnSZMlOJo70mdbH8YeGktsQmyWXF9RlKwnsuNYrb+/vwwK0t+0e5koWTzyIEIjqGd7kIfTp1N0106M8+XT2zXe2e0Tul79nVNQsqWux2+VNXHFJMTwa9CvLDq/iJKOJRlXcxxuNm5Zcm1FUfRLCHEkpWnsufbJ2JcJjaB8Yw8e3XrG42J1dA9PZfac+rQq6AOf7oB6w+HCBphcQdfLz4IvYFOtKUMrDeW3Or8RGh5Ku7Xt2BicTX4uiqLoTZ5I9ABe/vmwdTbnxLFoTLy9ebpunaFD+h+tMdQYCL32grM3rOoFC9voFirPAvXc6rGs2TK87Lz4etfXjD44Wg3lKEoukmcSvUarwa+RO/dvhBNZvS3RJ04SeyNrEmmaOReDbhug8Ti4EQhTq8DBmVlSJK2gVUHmNppLl5JdWHx+MZ03dOZmxM1Mv66iKJkvzyR6gOKVC2DtYMa5yCJIBGHrM3+VqHTTaKBST+gTCIUrwYavYV5jeJD5Swgaa4wZVGEQv9X5jRthN/hw7Yfsu7kv06+rKErmylOJXqvVUKl5Ee7fiuZRpQ8Iy07DN6+zc9M9ZNVyGtw/D9OqwZ4JkJD5ZQzqudVjSdMl5LfIz+dbP2fGiRmq9LGi5GB5KtEDFKtYgPxFbLhgW51nV0OIvnDR0CGlTAjw7agro1CsIWwbCbPq6mbqZDI3GzcWvr+QJu81YfLxyfTf3p/w2PBMv66iKPqX5xK90Aiqt/MiOlbLdY/GhK1da+iQUmedHz5cAO0WQMRdmFkHtv4AcdGZellzI3NGVx/N0IpD2XtzLx3XdVR17hUlB8pziR6gQBFbilcuQIhrXe5s3ofMgpudelGyOfQ5CD4dYO+vupr31w9k6iWFEHQs0ZFZAbMIiw2j47qO7LiRdaUbFEXJuDyZ6AGqtPREY6ThnHUNnh0+bOhw0s7cHlpOgY9XQkIszGsE6wZBTOYOq/gX8Oefpv/gYeNB/x39mXVyliqMpig5RJ5N9JZ2pvg3dueBU1nOLQ00dDjp51kXPj8AlXrp1qmdWgUuZ24NnwKWBfiz0Z80LtKYSccmMWT3EKLiozL1moqiZFyeTfQA5Rq/h502jOOPPXh2P8zQ4aSfqRU0HqtboNzYXPeQ1crPITKt68Skn5mRGWNqjOFLvy/ZGLyRrhu7ci8yE9biVRRFb/J0otdoNdRsmp84rQU7p+fAXv1zbpXgsz1QYxCc+ldXJO3sf6mf946EEHQv051JdScR/DSYDus6cPbh2Uy7nqIoGZOnEz2Aa8NKFHm8j+CbRgSfzMH12Y3NoN53uro5NgXh386wpBOE38m0S9YuXJv5jeejFVq6buzK1usGKv+sKMpb5flELzQaylW1x/LZLXYsOEtURA6v8VKwLPTYDvV/gEtbYEpFOLYw04qkFXcozqImi/Cy9+KrnV8x7/Q8dZNWUbKZPJ/oAexbNqfkub+Ijohj+/zzOT9RaY2g+pfw+X7IV0pXBnlBS3gcnCmXczJ3Yk7AHAI8Avj1yK+MDBypFiJXlGxEJXrAtEgR8nk6UuzxboJPPuD0rlxSzMupKHRdB00mQGiQbmZO4DRITND7pcyMzPil5i/0KNODZReX0XdbXyJis2ZdXEVR3i4tK0zNFULcE0IkuwygEKK2EOKpEOJ40mv4S/saCSEuCCEuCyG+0Wfg+mbbqhUFj/+Lq7sJ+5Zd5kFoLklSGg1U6AG9A8G9Gmz8BuY2gnvn9X8poaG/X39+qPoDB28fpMvGLtx9dlfv11EUJX3S0qP/E2iUyjF7pJS+Sa+RAEIILTAFaAyUBDoIIUpmJNjMZNPkfTRmZpR9thNTCyM2zz5NbHS8ocPSH7vC0GkptJoJDy/BjBqwa1ymFElr7dWaKfWmEBoeSqf1nbj4OBvXE1KUPCDVRC+l3A28y8TsisBlKeVVKWUssARo8Q7tZAmttTU2DRsSu2EV9Tp58uRuJDsW5ILx+pcJAT4fQp/D4N0UdvwIM2vDrWN6v1Q1l2r81fgvpJR02dCFg7cP6v0aiqKkjb7G6KsIIU4IITYIIUolbXMBQl46JjRpW7KEED2FEEFCiKD79+/rKaz0sfugLYnPnmFz9SCVW3py+cg9jm8NSf3EnMbKGT6YB+0XQeRDXUXMLcMhTr9PuXo7ePN3k78pYFmAXlt7seHaBr22ryhK2ugj0R8F3KWUPsAfwKqk7SKZY1PsHkspZ0op/aWU/s7OznoIK/3My5fHxMODJ8uWUS7ADc9yzhxYcZnQC48NEk+m826iG7sv9zHs+x2mVYXgvXq9xPOyCT7OPgzePZi/zvyl1/YVRUldhhO9lDJMShmR9Of1gLEQwgldD77wS4e6Arcyer3MJITAtk1roo4cIfZaMHW7lMAuvwWbZp0m7EEurelibgfNJ0Hn1SAT4c8msHYAROuvJIStqS0zGsyggXsDxgeNZ/zh8WohE0XJQhlO9EKIAkIIkfTnikltPgQOA15CiCJCCBOgPbA6o9fLbHYtW4JWy9MVyzExM+L9z8siEyXrpp4kJioX3Zx93Xu1dPPuq/SFI3/C1MpwcbPemjfVmjKu5jjaF2/PX2f/4v/2/p+aa68oWSQt0ysXAweA4kKIUCFEdyFELyFEr6RD2gKnhRAngElAe6kTD/QFNgHngH+llGcy52Poj5GzM1a1a/Nk5SpkbCx2+S1o1LM0T+5EsnnWaRITcnFP1MQSGv4E3beAqTUs+gCWfwrPHuqlea1Gy7BKw+jr25c1V9fQb3s/IuMi9dK2oigpE9lxVom/v78MCgoy2PUjdu0i5LNeuPw2EZtGupmlZ/feYsfC85Sp5UKN9sVI+iUm94qP0a1Ru2cCmNnB+79Aqda6mTt6sOziMkYFjqKMUxmm1JuCramtXtpVlLxKCHFESumf3D71ZGwyLKtXx7hQIR4vXvJiW8nqhfBt4MapXTc5tuWGAaPLIkamUGcY9Nylm4O/7BNdkbSw23ppvm2xtkyoNYGzD8+qUseKkslUok+G0Gqx+/BDIg8eJObq/9ZIrdrKk6L++Tiw4goXAvWT8LK9AqWh+1YI+BGubNOVQD7yl16KpNV3r8+0+tO4FXGLzhs6cyMsD3yBKooBqESfArs2rcHYmCf//PNim9AI6ncpiau3Pdvnn+f6Gf2MXWd7WiOo+oXuZm3BsrCmH8xvDo+uZbjpSgUrMbfhXCLjIum8oTMXHl3QQ8CKorxMJfoUGDk5YdOgPk9WriIx6n9TK7XGGhp/VgYHF0s2zjzNnatPDRhlFnP01E3DbPob3DquK5J2YEqGi6SVcirFn43+RKvR0m1TN47fO66ngBVFAXUz9q2eHTrEjc5dKPjTT7oe/sv7nsawcvxRoiLiaDmgHM5u1gaK0kCe3oR1X8HFjeDiD83/gPwZK2V0M+ImPTf35H7UfX6v8ztVClXRU7CKocXFxREaGkp0dLShQ8nxzMzMcHV1xdjY+JXtb7sZqxL9W0gpudqsGRpzC4os/feN/eGPolkx/gjxsYm0+soPh0KWBojSgKSE08thw2DdA1Y1B0H1r8DI5J2bfBD1gJ5behL8NJjxtcZT162uHgNWDOXatWtYW1vj6OiY+2esZSIpJQ8fPiQ8PJwiRYq8sk/NunlHQgjsP2xP9KlTRJ08+cZ+awczWvQvh0Yj+O/3Yzy5m8fmhAsBZdpCn0NQsgXs/Blm1oKbR965SSdzJ+Y1nIe3gzdf7fyK9VfX6zFgxVCio6NVktcDIQSOjo7p/s1IJfpU2LZqicbSkkcLFia73y6/Bc37+5KYIFk1MQ8mewBLJ2g7Bzr8A1FPYHZ92PQtxL7bz8LW1JZZAbMol68c3+z5huUXl+s5YMUQVJLXj3f5OapEnwqtlRW2rVsTtnEjcfeSn+vt6GJFiy/LkRCfyKpfj+bNZA9QvBH0CQS/LnBgMkyrAtd2v1NTlsaWTKs/jWou1RhxYAQLzyb/RasoSupUok8Dh486QXw8T5b8k+IxTq5WtBxQjoQEyapfj/L4zrMsjDAbMbOFZr9Bl7WAgL+awZr+EJ3+2UlmRmb8Xud36rnVY+zhscw+NVv/8Sp5hhCCgQMHvng/fvx4RowY8eL9zJkz8fb2xtvbm4oVK7J3r34ruRqSSvRpYOLujlWtWjz+5x8SY2NTPM7RRZfsExMlKycczT3LEb6LIjV08+6rfgFH58OUynBhY7qbMdGaML7WeN4v8j6/H/2dP479kbsWg1GyjKmpKStWrODBgwdv7Fu7di0zZsxg7969nD9/nunTp9OxY0fu3LljgEj1TyX6NLL/+CMSHj4kbP3bbw46uljRaqAfGq2GVb8e5W6w/sr95jgmFronantsBXN7WPwhLOsOz978h/Y2RhojRlcfTWuv1sw8OZOJRyaqZK+km5GRET179mTixIlv7Bs7dizjxo3DyckJAD8/P7p06cKUKVOyOsxMYWToAHIKy6pVMSnqyeP5C7Bt0eKtN0TsC1jSepAf//12jP9+O0aT3mVxKWafhdFmMy7loedO2DsRdo+Dqzug8S9Quk2ai6RpNVq+r/I9xhpj5p2ZR0xCDEMqDkEjVF8lp/lhzRnO3tJvB6hkIRu+b1Yq1eP69OlD2bJlGTx48Cvbz5w5Q/ny5V/Z5u/vz19/5Y6FctS/kjQSQuDw0cdEnz1LVBrm+Ns4mdNqYHms7ExZM+kEV48bZnnEbMPIBGoPgV57wL4ILO8Oi9vrHrxKI43Q8G2lb+lcsjOLzi9iVOAotYCJki42NjZ07tyZSZMmpXqslDLXzBRSPfp0sG3Zgvu//87DufOwqFAh1eOt7E1pPag8ayafYOOMU9T+yJuS1QplQaTZWL4S0H0zHJwO20bpiqQFjAS/rqBJvd8hhGCQ/yBMtCbMPjWb+MR4RlQZgVajzfzYFb1IS887M3355Zf4+fnRrVu3F9tKlizJkSNHqFv3fw/oHT16lJIlM/a0d3ahevTpoDEzw75TJyJ27CDmypU0nWNmZUyLL31xLeHAjgXnCdoQrMaXNVqo0gd6HwCXcrqlC+c3h4dp+5kKIehXrh+f+3zOqsur+G7fdyRksN6Oknc4ODjQrl075syZ82Lb4MGDGTJkCA8f6goVHj9+nD///JPevXsbKky9SssKU3OFEPeEEKdT2N9JCHEy6bVfCOHz0r5gIcQpIcRxIYThaxrogX3HDghTUx7Om5fmc0zMjGjSuyxeFfJz8L+r7Fp0IXevVJVWDkV0RdKa/wG3T+oWJ983CRJSX7JRCEFv3958Ue4L1lxdw9A9Q4lPzMVLPSp6NXDgwFdm3zRv3pxPPvmEqlWr4u3tzaeffsrChQspWLCgAaPUn1Rr3QghagIRwHwpZelk9lcFzkkpHwshGgMjpJSVkvYFA/5SynRNs8gutW5ScvuHH3i6bDlFt2/DyNk5zefJREng6qsc3XgdjzKOBPQojbGpGnIAdAuarBsIF9ZBIT9d8i/wxl+3ZM09PZeJRybS0KMhP9f4GWONceonKVnq3LlzlChRwtBh5BrJ/TwzVOtGSrkbePSW/fullI+T3gYCrmkPN2dy7NoVGR/Po4V/p+s8oRFUaelJrY7FuX76ISsnHCXicUwmRZnD2BSE9n9D23nw5IauZs6O0bolDVPxSelPGOQ/iE3Bmxiye4hadFxRXqPvMfruwIaX3ktgsxDiiBCi59tOFEL0FEIECSGC7t/P3jNUTNzdsa5fn8dLlpD4LP1PwJau6cL7vcvy5G4ky8YGcf9GeCZEmQMJAaVbQ9/DuqmXu8bCjJoQcjjVU7uU6sLX/l+z5foWvt71NXEJKtkrynN6S/RCiDroEv2QlzZXk1L6AY2BPknDQMmSUs6UUvpLKf2d0zEcYiiOPbqT+PQpj/9d+k7ne5RxovXX5RECVkw4qqZfvszCAVrPhI5LISYC5jSAjcMg9u1fqp1Ldeabit+w7cY2Bu0apJK9oiTRS6IXQpQFZgMtpJQv1teTUt5K+u89YCVQUR/Xyw7MfXywqFyZR3PnkhjzbsMvTq5WtP3GH4eClmyYcUrNyHldsQDdzJwK3SFwim5Fq6s733pKpxKdGFpxKNtDtjNw10CV7BUFPSR6IYQbsAL4WEp58aXtlkII6+d/BgKAZGfu5FROvT4j/v59nq5Y8c5tWNqa0uqrcnj562bkbJlzhrhYNVXwBTMbaDIBuq4HjRHMbwH/9dWVQ05BxxIdGVZpGDtCdvDVrq9UslfyvLRMr1wMHACKCyFChRDdhRC9hBC9kg4ZDjgCU1+bRpkf2CuEOAEcAtZJKdNf1Sobs6hUCXMfHx7Omo2Me/dkYmSipcEnJanSypNLR+6xcvxRwh5GpX5iXuJRDT7fB9X6w/G/dQ9anVub4uEdvDvwbaVv2RmyUyV7Jc9Ly6ybDlLKglJKYymlq5RyjpRyupRyetL+HlJKeymlb9LLP2n7VSmlT9KrlJTyp8z+MFlNCIFjr8+Iu3WLp2vXZbgtv4buNOldlqf3o1g6OojQ8ylOdsqbjM2hwUjosU232Mk/nWBpV4hI/v5Ge+/2DKs0TCV7BQArK6s3to0YMYLx48cD0LVrV1xcXIhJGop98OABHh4eAAQHB2Nubo6vr++L1/z581+0c+zYMYQQbNq06ZX2tVotvr6+lC5dmmbNmvHkScq/iWYm9WRsBlnVro2ptzcPZ85EJmR8yMWjjBMffOOPuY0Jq38/zrHNN9S4/etc/HRF0ur8H5xfB1MqwIl/dA7fw/QAACAASURBVGvYvqaDdweV7JU002q1zJ07N9l9np6eHD9+/MWrc+fOL/YtXryY6tWrs3jx4lfOMTc35/jx45w+fRoHBweDVcNUiT6DhBA4fdaT2GvXCH/t2/xd2eW3oO2Q8rxXzpn9Ky6zceZpYqLUU5+v0BpDra/hsz3g6AUre8KidvA09I1DX072g3YNUvPslRR9+eWXTJw4kfj4tP97k1KybNky/vzzTzZv3pzieq5VqlTh5s20F/HTJ1XUTA+sAwIwKerJ/SlTsW7YEKHN+NOuJmZGNPy0NCe2hbB/xRWW/nyYxp+VwdHlzV8/87R83vDJRjg0C7b9oBu7b/ADlP/klSJpHbw7kCgTGXNoDIN3DeaXWr+oJ2gNZcM3cOeUftssUAYaj8lwM25ublSvXp0FCxbQrFmzV/ZduXIFX1/fF+//+OMPatSowb59+yhSpAienp7Url2b9evX07p161fOTUhIYNu2bXTv3j3DMb4L1aPXA6HV4ty3L7FXrhC2fkPqJ6S1XSHwre9GywHliItOYNmYIM7tv6WGcl6n0ULlXrqpmK7+ulIKfzaBB5dfOaxTiU58U/Ebtt7Yqp6gVVI0bNgwxo0bR2Liq/WoXh+6qVGjBqAbtmnfvj0A7du3f2X4JioqCl9fXxwdHXn06BENGjTIug/yEtWj1xPrgABMixXjwZQp2DRuhDDS34+2kJcd7b6twJa5Z9g+/zw3Lz6hVofiqk7O6+w94ONVulk5m4bB9GpQ+xuo8gVodf8/OpXoRKJM5JfDv6DZo2FMjTEYadQ/gyylh553ZipatCi+vr78+++/qR6bkJDA8uXLWb16NT/99BNSSh4+fEh4eDjW1tYvxuifPn1K06ZNmTJlCv369cuCT/Eq1aPXE6HR4NS3D7HBwTxdm/K0v3dlaWtK8/7lqNDEgwsH77D058M8vJmH16RNiRBQ7iPocwiK1oetI2B23VeGCj4u+fGL2jjD9gxTVS+VN3z77bcvZuO8zdatW/Hx8SEkJITg4GCuX79OmzZtWLVq1SvH2draMmnSJMaPH09cBqZivyuV6PXIun59TEuU4MHUach03MxJK41GULHZezTv70tMZDxLfw7i9K5QNZSTHOsCuiJp7ebrKmPOrK1b6CROd6OsS6kuDCg/gA3BG/h277eqnn0eEBkZiaur64vXr7/+muKxpUqVws/P75Vtz8fon78mTZrE4sWLadWq1SvHtWnThkWLFr3RZrly5fDx8WHJkiX6+UDpkGqZYkPI7mWK3yZ8+3ZCe/ehwKiR2H/wQaZdJzIslm1/neXGmUe8V86ZOh95Y2apbi4mK/KRbijnxGJwKgbNJ4NbJQBmn5rN70d/p9l7zRhVbZRaqSqTqDLF+qX3MsVK+ljVqYOZT1keTJ5CYgrTrPTBwsaEpn18qNqmKMEnH7Bk1CH1gFVKLByg1XT4aDnERcHchrBhCMRE0KNMD/r49mHN1TWMODBCrUGr5Eoq0euZEIJ8Xw0k/u5dHv+dvnr16b6WRlCugRttBpfH2FTLf78fZ/+KyyTEqWSVrKL1dTNzKn4KB2foiqRd3kYvn1708unFqsurGHlgpEr2Sq6jEn0msKxUEcsaNXgwcxYJYWGZfr187ja0G1aBktULcWzzDZaODeLhLXWjNlmm1vD+OOi2AYxMYWFrWNWb3l7t+bTMpyy/tJzRB0er+x5KrqISfSbJ99UAEp8+5eGs2VlyPWNTLXU6efP+52WIfBrD0tFBHN96A5moElay3KtAr71Q/Ss4sQQxtTJfmLrTrXQ3/rnwD2MOjVHJXsk1VKLPJGYlSmDTtCmPFiwg7u69LLtuER9n2n9XicIl7Nm37DL//XaMsAeqEmayjM2g/vfQcwdY50cs7cyAS0fpXLQti84vYnzQeJXslVxBJfpM5Ny/HzIhgfuTfs/S61rYmPB+77LU+dibezfCWTLqEGf3qidqU1TQBz7dAfWGIy5tZtCeuXRy8mf+2flMPDpR/dyUHE8l+kxkUrgwDp068XTFSqLPncvSawshKFmtEO3/ryL5PKzZsfA8ayefIPxR5s0EytG0xlBjIPTai3D2ZsjhFXyILfNOz+OPY3+oZJ8L3Llzh/bt2+Pp6UnJkiV5//33uXjxImfOnKFu3boUK1YMLy8vRo0a9eL/9927d2natCk+Pj4vzsmJ0pTohRBzhRD3hBDJrhAldCYJIS4LIU4KIfxe2tdFCHEp6dVFX4HnFE6f90Jra8vdsb8YJFnYOJnTon85anxYjFuXnrBk5EHO7lO9+xQ5F4NuGxCNxzEs9CptIqKZdWoW049PM3RkSgZIKWnVqhW1a9fmypUrnD17ltGjR3P37l2aN2/ON998w8WLFzlx4gT79+9n6tSpAAwfPpwGDRpw4sQJzp49y5gx2bt8Q0rS2qP/E2j0lv2NAa+kV09gGoAQwgH4HqiEbr3Y74UQ9u8abE6ktbXFqW9fIgMDidixwyAxCI2gbB1X2n9XEafC1uxYcJ41f5xQq1ilRKOBSj3R9AlkuHVpWoRHMPXkNGYd+NnQkSnvaMeOHRgbG9OrV68X23x9fbl48SLVqlUjICAAAAsLCyZPnvwiod++fRtXV9cX55QtWzZrA9eTNFVzklLuFkJ4vOWQFsB8qesmBgoh7IQQBYHawBYp5SMAIcQWdF8Yi1NsKRey/7Adjxct4t7YX7CqXh1hYmKQOGydLWg5oBynd9/kwMorLB55iKqtPCld0wWhEQaJKVuzc0Pz8Qp+OL6IxMCRTLq4CKP7F+jWZJZuqEd5J2MPjeX8o/N6bdPbwZshFYekuP/06dOUL1/+je1nzpx5Y7unpycRERGEhYXRp08fPvzwQyZPnkz9+vXp1q0bhQoV0mvsWUFfY/QuQMhL70OTtqW0PU8RxsbkG/w1sdev83ixYb/jhEZQprYr7YdXpKCnLbuXXGTlhKM8uv3MoHFlW0KgLdeJUR/tpLHWnl8fH2H+3Kpw67ihI1P0QEqJEMl3coQQNGzYkKtXr/Lpp59y/vx5ypUrx/37yS9dmZ3pqz5rcj8p+ZbtbzYgRE90wz64ubnpKazsw6pWLSyrV+f+H5OxadIEIycng8Zj42hOsy98uBB4h73LLvHPT4co38iD8o3c0Rqpe/Sv01oXZHTH7cSv/Yhxj89gtKQZHct2h1pDdGvZKmn2tp53ZilVqhTLli1Ldvvu3btf2Xb16lWsrKywtrYGwMHBgY4dO9KxY0eaNm3K7t27adOmTZbErS/6+hcdChR+6b0rcOst298gpZwppfSXUvo7OzvrKazsQwhB/m+HkRgTw73xEwwdDqCLybtKQTp+XxlPX2cOr73GPz8e4tZlwyxgnN0ZaYwY23QBdQpV52dHO/49MQumV4fr+w0dmpKKunXrEhMTw6xZs15sO3z4MF5eXuzdu5etW7cCuoVC+vXrx+DBgwHYvn07kZGRAISHh3PlypUc2RHVV6JfDXROmn1TGXgqpbwNbAIChBD2STdhA5K25UmmRYrg2LUrT1etIvLoMUOH84KFjQkBPUrTpE9Z4mMTWTn+KDsWnif6mVqB6XXGGmPG1/2dmq41GeXkwAptLMxrDOsGQUy4ocNTUiCEYOXKlWzZsgVPT09KlSrFiBEjKFSoEP/99x8//vgjxYsXp0yZMlSoUIG+ffsCcOTIEfz9/SlbtixVqlShR48eVKhQwcCfJv3SVKZYCLEY3Y1VJ+Auupk0xgBSyulCN8g1Gd2N1kigm5QyKOncT4BhSU39JKWcl9r1cnKZ4tQkPnvGlSZN0TrYU2TpUr2sL6tPcTEJHFpzlRPbQzGzNKJaWy+KVcyf4jhmXhWTEEP/7f3Zf2s/P9r40PzEGrBxgWa/g1d9Q4eX7agyxfqV3jLFqh69AYRt2MDNAV+Rf/h3OHTsaOhwknU/JJxdiy5w91oYLsXtqNWhOPYFLA0dVrYSHR/NF9u/4ODtg4wu2YOmBxfCgwtQtj00+llXHlkBVKLXN1WPPgewbtQIiyqVuT/xN+LuZV0dnPRwLmxNm6/LU6tjcR6ERLBk1CEOrLxCXIxaiek5MyMzJtWdhH8Bf749N4eNjb6Dml/D6WUwpSKcWQnZsCOl5D0q0RuAEIKC33+PjInh7ujs+xCO0AhK13Sh44jKFKuQn6ObrrPoh0CuHLunnqxNYm5kzuS6k/F19uWb/d+xxbMS9NypG8ZZ2hX++QjC7xg4SiWvU4neQEw8PHDq/TnhGzcSvnOnocN5KwsbE+p1LUmrQX6YmhuxccZp1vxxgsd31Nx7AAtjC6bWn0oZpzIM3jWYbbH3oMc2qP8DXN6q690fXaB694rBqERvQI6ffIJJUU/ujBxJ4rPsnzQLFbWj3bAK1PjQi7vXwlgy6hD7V1wmNlr/C6HnNJbGlkyrP42STiUZtGsQO2/thepfQq99kL80rO4LC1rC42BDh6rkQSrRG5AwMaHgDz8Qf+s29yf9Yehw0kSj1VC2TmE6/VCZYpUKcGzzDf7+PpDzgbfz/CInViZWTK8/HW97b77a+RW7Q3eDU1Hoshaa/AqhR3TLFwZOg0R1r0PJOirRG5hF+fLYtf+QR/PnE3ks+8ytT42FjQn1OpegzZDyWNmbse3Pcywfd4S71zJ/6cTszNrEmhkBM/Cy9+LLHV+y9+ZeXZG0Ct2hTyB4VIeN38DcRnBPv/VelLfTarX4+vq+eI0ZM4aEhATKly//ytOxAQEBLF26FAAPDw/KlCmDj48PAQEB3LmTM++3qOmV2UBCxDOuNm+GxtSMIitXoDEzM3RI6SITJecDb3Ng1VWiwmIpXrkAVVp6YmlnaujQDOZpzFN6bO7B1SdX+aPuH1R1qarbISWcWgobhkBsBNQcrBviyeVF0rLD9EorKysiIt5cS/ngwYP06NGDo0ePsmzZMv788082bdI91+nh4UFQUBBOTk4MGzaMiIgIJk2alNWhv0FNr8yBtFaWFBw1ithr13gwebKhw0k3oRGUqFqIj36ojF9DNy4F3WXh94EErb9GfGzeHKKwNbVlVoNZFLEtQr8d/Thw64BuhxBQth30OQTeTWHHjzCzNtw8atB487JKlSpRtWpVRowYwbBhw5gyZUqyx9WsWZPLly9ncXT6oa+iZkoGWVWrht0HH/Bw7jysAwIwz4F1r03MjajSqiglqxfiwIorHFx9jTN7blG5pSfFKuTPc6WQ7czsmBUwi+6bu/PF9i+YUm8KlQpW0u20coYP5kGZD2DdVzC7HlTpC3WG5foiaXdGjybmnH6HrUxLeFNg2LC3HhMVFYWvr++L90OHDuXDDz8E4Oeff6Zw4cJ8+eWXFC1aNNnz165dS5kyZfQXdBZSPfpsJN+QwRjlz8+tb4aSGJVzFwWxdbag0WdlaPlVOcysjNk67yzLxgZx61LeK5Zmb2bP7IDZFLYuTN9tfTl85/CrB3i/D70DodxHsH8STKsKwXsNE2wuZ25uzvHjx1+8nid5gN27d2Nra8vp028uolenTh18fX0JCwtj6NChWRmy/kgps92rfPnyMq+K2L9fni3uLW+PHGXoUPQiMSFRntt/S84bsldO/mybXD/tpHx855mhw8pyDyIfyBYrW8gKCyvIQ7cPJX/QlZ1S/lZWyu9tpFzzpZRRT7M2yEx09uxZQ4cgLS0tk90eEREhvby85Llz52SVKlXkunXrXuxzd3eX9+/fz6oQ0yy5nycQJFPIqapHn81YVqmCQ5fOPP77byL27DF0OBkmNLpSyJ1GVqZisyLcOPeIxT8cZPeSi0SFxxo6vCzjaO7I7IazKWhZkD7b+hB0J5nJBu/Vgs8P6IZwjvwJUyvDxTxb7DXLjBw5knbt2uHt7c3UqVMZMGAA0dHRhg5Lr9Ssm2woMSaG4LZtiX/yhPdWr8bIPvcss/vsaQyH117j7L7bGJlo8Atwx6deYYxNs1cVz8zyIOoB3Td15/az20ytNxX/AslOkoDQIPivL9w/B2XaQaMxYOmYtcHqUXaYdaPVal8ZY2/UqBGdO3emZcuWnDhxAnNz3b2Rfv364ejoyPfff//KrJvsRFWvzCWiz5/n2gftsK5dC5dJk3JdmeBHt59xYOUVgk8+wMLWhIpNi1CiakE02tz/S2aak318LOyZoHuZ2UDjX6B0G93MnRwmOyT63ERNr8wlzLy9yTdgAOFbthp8ndnM4FDQkia9y9JqkB82jubs/PsCi0ce4srR3F8wzcnciTkN51DQsiC9t/V+8wbtc0YmUGcofLYL7NxheXdY0hHCkl2kTVFSpBJ9NubQtQuWNWtwb8xYos+dM3Q4maJQUTtaf+1H415lEBrBxpmnWTb2CKHnHxk6tEz1PNkXsixEn219Uk72APlLQY+tEPAjXNkOUyrDkb9UkTQlzdKU6IUQjYQQF4QQl4UQ3ySzf6IQ4njS66IQ4slL+xJe2rdan8HndkKjodCYMWhtbbk54KscUfjsXQgheM/XmfbfVaRuZ28in8bw32/H+e+3Y9wNzr0lFZzMnZjdcDaFLAvRe2tvDt4+mPLBGi1U/QI+3w8Fy8KafjC/OTy6mnUBKzlWqoleCKEFpgCNgZJAByFEyZePkVIOkFL6Sil9gT+AFS/tjnq+T0rZXI+x5wlGDg4UGjeO2OvXuTNyZK4e1tAkPWHbaWRlqn/gxYPQCJaNCWLD9FM8vPXmo+u5wfOevau1K3239SXwduDbT3D0hM6roelvcOs4TK0K+yerImnKW6WlR18RuCylvCqljAWWAC3ecnwHIPcNKhuQZeVKOPXuzdP/VvPk36WGDifTGRlr8alXmI9HVaFC0yKEnH/EklGH2DL3DE/vRxo6PL1zNHfUPVRlo3uoav/N/W8/QaMB/266B63eqwWbv4U5DeDu2awJWMlx0pLoXYCQl96HJm17gxDCHSgCbH9ps5kQIkgIESiEaJnSRYQQPZOOC7p//34awspbnHp/jmX16tz98UeiTp0ydDhZwsTciIpNi9D5x6qUa+DG1WP3+fv7g+xYcI7wR7lrnrOjuSNzAubgbuPOF9u/0FW9TI2tC3RYAm3m6Orcz6gJO37WzdZRlJekJdEnN5crpfGD9sAyKeXLv0e6JU356Qj8JoTwTO5EKeVMKaW/lNLf2dk5DWHlLUKrpdC4XzBydia0f3/iHz82dEhZxszKmKqti/LRj1UoXcuF8wfvsHD4AXYvvkDE4xhDh6c39mb2zAmYg6edJ/2299PVs0+NEFCmra5IWqmWsGsMzKylq32vvOJ5meLSpUvzwQcfEBmp++0wNDSUFi1a4OXlhaenJ/379yc2VvdluXPnTpo2bfpKO4MHD+bbb7998f7atWt4enoSFqa7n9SqVSuuX78OwOHDhyldujRFixZlwIAByca1detWbG1tX5RP/umnnwCIjo6mVq1aJCRkfFguLYk+FCj80ntXIKX5Xe15bdhGSnkr6b9XgZ1AuXRHqQBgZG+Py++/k3D/AbcGDkLq4S9ATmJpa0rND4vx0cgqeFcuyJk9t1j43QH2/HuRZ09zR8J/XgjNy96L/jv6s/3G9tRPArB0gjazdT38qCcwpz5s+hZic99Q17t6Xuvm9OnTmJiYMH36dKSUtG7dmpYtW3Lp0iUuXrxIRETEK4n8dSNGjGDp0qVcuHAB0D1gNXr0aGxsbDhx4gRGRka4u7sD0KtXL+bNm8elS5c4c+YMW7ZsSbbNOnXqvKjB8/zaZmZm1KxZk2XLlmX4s6cl0R8GvIQQRYQQJuiS+RuzZ4QQxQF74MBL2+yFEKZJf3YCqgFqIDEDzMuUJv/w73i2fz/3xk8wdDgGYe1gRp2PvOk0sjLFKubn1M6bLPi/A+xdeilXJHxbU1tmBcyipENJBu4cyObgzWk/uXhj3QInfp3hwGRdkbRrafjNII+pUaMGly9fZvv27ZiZmdGtWzdA1+ufOHEic+fOfdHjf52FhQXjx4+nb9++rF69mtjY2BcF0v7++29atNDdwgwJCSE6OpoKFSoghODjjz9m1apV6YqzZcuW/P333xn4pDqplimWUsYLIfoCmwAtMFdKeUYIMRJdEZ3nSb8DsES+Oi2kBDBDCJGI7ktljJRSJfoMsv/gA2LOX+DRvHmYFiuGXasUb33kajZO5tTtXAK/Ru4cWR/Mye0hnNl9k1I1XSgX4Ialbc5d+MTGxIYZDWbQe1tvBu8eTFxiHE3ea5K2k81sodnvULotrP4C/moG5btCg5G6fQa259+LPAjR7ywqp8JW1GhXLE3HxsfHs2HDBho1asSZM2coX778K/ttbGxwc3N7a+355s2bM2fOHHr06MH+/f+7eb5v374XXxo3b96kcOH/DYa4urpy8+bNZNvbu3cvPj4+uLi4MH78eEqW1E1s9PHxITAwlZlYaZCmevRSyvXA+te2DX/t/YhkztsP5MwCztlc/qHfEHP1CneGD8fEwx2Lcnl3RMwunwX1upakfGMPgjYEc3JHKKd336RUjUL4Bbjn2JWunq9B23d7X4buGUpsQiytvFqlvYEiNXTz7nf+rOvdX9wETSfqev150Mv16GvUqEH37t2ZNm1asuVFpJSplh3p06cPUspX6tffvn2b5/cYk5sKnVybFSpUIDg4GCsrK9asWUPr1q05f15Xr9/IyAghBFFRUS9q8bwLtfBIDiWMjHD59VeCP2xP6Bf9KPLPEoxdkp0MlWfY5begfteS+L/vwZGN1zm18yZndt+iZLWClGvojrVDzlqiEcDC2IIp9abw5Y4vGb5/OHGJcbQr3i7tDZhYQMAoKNVKVyRtcXtdvZzGv+jG9Q0grT1vfXs+Rv+yUqVKsXz58le2hYWFERISgqenJw8fPkyxPY1Gg0bz6ui3ubn5i8qXrq6uhIT8b8JiaGgohQoVeqMdW9v//ZbVrFkzPv/8c548eYKdnR0AsbGxmJpmrLOiSiDkYEb29hSeOgUZE0NIr14khIcbOqRswS6fBfU6l6DTD5UpXrkAZ/bqbtruWHiep/dz3oIu5kbmTKo7iVqutRgVOIr5Z+anvxEXP+i5E2oPg7OrYXIFOPlvni+jUK9ePSIjI5k/X/czTUhIYODAgXTt2hULC4t0t1eiRIkXQz6FCxfG1NSUw4cPI6VkwYIFL8bvX/byguOBgYEYGRm9SPJ3797FxcXljS+U9FKJPoczLVoU1z8mEXMtmNB+/ZCxag71c7bO5tT5yJuPRlWhZPVCnA+8zd/fB7L1z7M8vpOzykmYak2ZWHsiDdwbMC5oHDNPzkx/I0YmUHsI9NoDDu/Bik9h0YfwNPlx47xACMHKlStZunQpXl5eFCtWDDMzM0aPHv3imG3btuHq6vrideDAgRTba9KkCTt37nzxftq0aXTt2pWiRYtSokQJGjRoAMCUKVOYPXs2AEuWLKFUqVL4+voyYMAA/vnnnxfn79ixgyZN0nhv5m2fMzs+Uq/KFKffk5WruD10KLatW1Pwpx9zXVljfXj2JIZjW25wZvdN4uMT8SznTPlGHji7WRs6tDSLT4xn+L7hrLm6hh5letCvXL93+3+dmAAHp8O2UaAxgoCR4NdV99RtJsgrZYojIyOpV68ee/fuRavN+BoLLVq0YMKECW+sY5veMsVqjD6XsGvVkriQEB5MnYpR/nzk69/f0CFlO5Z2plT/wIvyjdw5sS2EUztDuXL0Pm6lHCnfyJ1CXnaGDjFVRhojfqz+I2ZGZsw+NZvIuEiGVByCRqQzQWu0UKUPFH9fVyBt7QA4vUI3W8cx2WcalTSwsLBg+PDh3L59G1dX1wy1FRMTQ9u2bVNcrDw9VI8+F5FScmf4cJ4sXUb+YcNw6PyxoUPK1mKi4jm1M5QT20KIjoijYFFb/Bq6417aMdv/RiSlZELQBP46+xctPFvwQ9Uf0GresQcpJRxbAJv+DxJioM63ULk3aPXXD8wrPfqsonr0eZgQggLff0/CkyfcHT0arb09ts2apn5iHmVqboR/Yw986hXm3L5bHNt8g3VTTuLoYoVfIzeK+uXLtiteCSEY6D8QS2NLpp6YSmR8JGNrjMVYa/wujekesCraANYNhC3fwZkV0HwyFCitt5jTMmVRSd27dM5Vjz4XSoyJIaTHp0QeO4brH5OwrlPH0CHlCAnxiVw6fJejm67z+E4kNk5m+NZ3w7tqQYxNsu+atn+d+YvxQeOp5lKNibUnYm707vOtkRLOrIT1X0P0E6j+FdQcBEYZm9537do1rK2tcXTM/r8tZWdSSh4+fEh4eDhFihR5ZZ9aMzYPSggP50a3T4i5cAHX6dOwqlbN0CHlGDJRcu3kA45uus7da2GYWRlTto4rZWq5Ymb1Dj3mLLDi0gp+OPADPs4+TK43GRsTm4w1GPkINn4DJ/8BZ29d775whXduLi4ujtDQ0BdzzJV3Z2ZmhqurK8bGr/5dVIk+j0p48oTrXboSe/06brNmYlHh3f+h5kVSSm5ffsrRzde5fuohRiYaSlQrhG+9wtg4ZaDXnEk2B29myJ4hFLUryrT603Ay18MDUZe2wJovIewmVOoF9b4DE8uMt6vonUr0eVj8w4dc79yF+Nu3KTx7NhZ+ebdUQkY8vBnB8S03uHjoLhIo6ueMbwM38rlnsOesZ/tu7mPAzgHks8jHjAYzcLHSw9PS0WGwdQQEzQE7N2g2CTzVcGB2oxJ9Hhd39x43unQh/t49Cs+cgYV/sn8XlDSIeBzNie2hnNlzk7joBFyK2+Fb3w33Uo4ITfYYez5+7zh9tvXBTGvGjAYzKGqf8el5AATv0xVJe3QFyn0EAT+BefafkppXqESvEHfvHje6diPu9m0KT5uGZeVKhg4pR4uJiufs3luc3B5CxOMY7AtY4FOvMMUrF8DI2PA3bi89vsRnWz4jJiGGKfWm4JvPVz8Nx0XBzjGw/w+wdIYmE6CEmtmVHahErwAQ/+AB17t2JS70Jq5//IFVjeqG8bLBcgAAIABJREFUDinHS0hI5HLQPf6/vTuPj6o6Hz/+OTOTyb7vCYSwJIQQQCCyK4siiwqtdavFFbV1q4pWq1Klti5fcaFW/Cn1K61al2q/WlxQEVAWCRIgLIFAQiD7RvZkMvv5/XFHiwhkIDOThfN+veaVuTP3zjnH4DM35577PHlflXK0rI3AUD+yzk8ma2o/gsKM3dq3irYKbv3yVmpNtTw79Vmm9p/quQ+v3An/uQtq9kDmz2DuUgiJ89znK6dNBXrlB/b6ekoX3ozl0CGSlz5D2OzZ3d2lPkFKScWBRnatLePInnr0Bh3p4+MZNaM/0ckh3dav+o56bl97OwcaDrBk0hJ+NsSDtQscNti8DL55RrtAO/tpGHmVti5f8TkV6JUfcbS0UPab2+jIyyPhj0uIvOKK7u5Sn9JY3c6utWUcyKnGbnPSf1gkoy5IISUzqlvm8dtt7dyz/h5yqnK4e8zdLMxa6Nm17HUHtBTI5d9pN11d8gJE9O/8OMWjuhzohRCzgb+gVZh6TUr59HHv3wAsBb5Pg/eSlPI113vXA4tdr/9ZSvmPztpTgd77nCYT5XffQ/vGjcTeey/Rt96ibmTxMHObjb0bK9jzdTmmZiuRCUGMnNGfoeMT8PP37Ty+zWHjkc2PsPrwaq4eejW/H/f7M0+ZcCJOB3y3AtY+DkIHFy6B7IVeS5Km/FSXAr0QQg8cBGaiFQrfBvzy2JKArkCfLaW887hjo4BcIBuQwHZgrJSy8VRtqkDvG9JqpfKhh2n59FMifnk1CYsXIzyQcU/5MYfdSdH2WnatLaOutBX/IAOZk5MYMb2fT4uhOKWTZduXsTJ/JRekXMDT5z1NgMHD7Tce0dbdF6+HlEkw768Q46FVP8opnSrQu/N1Ow4oklIWSymtwLvAT7Pnn9gsYI2UssEV3NcAalK4hxBGI0lLnyH65oU0vfMu5Xf9FmdH7yvM0dPpDTqGjk/gioeyuez+MfTLiCJvbRlvPvItn7+6h8rCxjPKX3K6dELHouxFPHjug6wrXcctX95Co/mU51ynLzIVrv0Q5i+H2nytOPmmF8Bh92w7ymlxJ9AnA2XHbJe7XjveL4QQu4UQHwghvp+gc/dYhBC3CiFyhRC5dXV1bnRL8QSh0xF3//3EL15M2/r1lCy4FltNTXd3q08SQpA4JILZt2Zx7Z8nMvqiFMoPNvLhczt574lt7Ntcid3q8Ho/FmQu4Llpz7G/YT/Xrr6Wspayzg86HUJo6+zv2AbpF2k3W702A6p2e7YdxW3uBPoTTdwef/rxMZAqpRwJfAV8Pw/vzrHai1KukFJmSymzvy+uq/hO1IJf0W/5cqyHD3Pkiivp2Jvf3V3q00KjApj48yFc/9Rkpi/IQDol698s4B8PfcuWD4tobfBuTpiZA2by2kWv0Wxp5lef/Ypddbs830hoPFz1Flz5BrRUwYpp2hy+TeW78TV3An05cOwl9H5A5bE7SCnrpZQW1+bfgLHuHqv0HKEzpjPgnbfBoKdkwQJaVq/u7i71eX5GPZlTkrj6D+P42b2jSUqPYOeXpbz5yLesfmUP5QUNXpvWOSfuHN6c8yYhxhAWfrGQL4986ZV2yJwPd2yFUVfDxufg1fOgNMc7bSkn5M7FWAPaxdgL0FbVbAOukVLmH7NPopSyyvX858CDUsoJroux24Exrl13oF2MbThVm+pibPeyHz1K+V2/pWPnTqJvXkjsPfcgDKp0ga+0NpjZu6GCfZsqMbfZiEwIYsS0fgydkIAxwPO/hwZzA3evu5u8ujzuGXMPN2Xd5L0VWEVrtYu1zWUw7la44FHw7777DPoSTyyvnAssQ1te+bqU8gkhxONArpRylRDiKWAeYAcagNuklAWuY28CHnZ91BNSypWdtacCffeTVivVTz5J07vvETxpIknPPYchMrK7u3VWsdscFOXWsufrcmpLWvHz1zN0QgJZU5OJTvJscLQ4LPxh0x9YfWQ1l6VdxuLxi8+siIlbjbVpUzjfrYDw/nDpMhhygXfaOouoG6aUM9b0739TveSP6GNiSH7+OYJGq+yX3aHmcAt7vimnKLcWh91JUloEWVOTGXROLHqDZ9aqO6WT5XnLWbF7Bdnx2bww7QUiAryYtKw0R7vRqr4QzvkVXPRnCIryXnt9nAr0Spd07M2n4p57sFVXE7doEVE33qBuruomHW1W9m+uYu+GClrrzQSGGRk+JYnMKUkeW5P/SfEnPLr5URKCE3jpgpcYFD7II597QjYzbFiqLcEMioaLn9Xm9JXTpgK90mWOlhaqHllM65o1hEydSuKTT2CIju7ubp21nE5JaX49ezdUULK3HgEMGBFD1tRkUoZ1PdVCXm0ed6+/G5vDxjNTn2FKspcT4FXthv/cAdW7YdilMPdZCE3wbpt9jAr0ikdIKWl865/ULl2KLiyMpKeeJOS887q7W2e9lqMd5G+sZP+3lXS02giLCWD4eclkTEzsUgbNyrZK7lp3F0VNRSwau4jrMq/z7l9yDjt8+6KWBtkvAGY9Bedco5KkuUkFesWjzAcOUnn//VgKC4m89lriFt2LLrDnldY72zjsTorz6tj7TQWVhU3o9IJBo2MZfl4yyekRZxSkTTYTizcvZk3JGuYNnsejEx/FX9+1QuGdOlqoFTgp3QKDZ8AlyyBygHfb7ANUoFc8zmk2U/vc8zS++SbGAQNIfPopdaG2B2moamffxkoKcqqwmOxExAeROSWJjIkJBIac3lm+Uzp5ddervLzrZYZHD2fZ9GUkBHt5WsXp1EoXfrUEpIQLH4Nzb1FJ0k5BBXrFa9pzcqh6+BFs1dVE3XADsXfdqc7uexC71UHR9lryN1ZQXdyCziAYPDqO4VOSSDrNs/x1pet4eNPD+Ov9eW7qc2Qn+KAkZVMpfHIvFH0F/SdoSdJi073fbi+kAr3iVY62Nmr/5xma3n8fv5QUEh//I8ETJnR3t5Tj1Fe0kb+pkgM51Vg7XGf5k11n+aHuneUXNxdz97q7KWst477s+1gwbIH3V2BJCbvfg89/D9Z2mPogTL4bvLXOv5dSgV7xifacrVQ99ii2klLCL7uMuN/dr26y6oFsVgeHtteyb1MlVYea0ekFA0fFMnxKEv0yIjtdsdNqbWXxpsWsK1vHnNQ5LJm0hCC/IO93vK0WPvsd7PsIEkbAvJcgyUO1cPsAFegVn3GazRxdvpz6lX9HHxxM7H2LiLj8coSaW+2RGirb2bepkoKtVVja7YRGB5A5OZGMiYmERJ58Xb6Uktf3vs6LO19kYNhAnp/2PIMivLje/lj7P4ZP74P2ozD5t9oZvp+aLlSBXvE5S2Eh1X98HFNuLgGjRpLw8MMEjhrV3d1STsJuc3A47yj5myqpONCIEJCSFU3mpCQGjIxGrz/xF3VOVQ4PbniQDnsHj018jIsHXeybDnc0wpeLYedbED1Em7sfMMk3bfdQKtAr3UJKScvHH1OzdCmOuqOEz59H7KL78IuP6+6uKafQXGdi/+YqCrZU0d5sJTDUj4wJiQybnEhkQvBP9q9pr+GBDQ+wo3YHV6ZfyQPjHvD+EszvHVoPH/9Wu2h77s1aCUP/UN+03cOoQK90K0dbO/UrVtCwciUYDETfeCNRN92EPuSnQUPpOZwOJ6X5DezbXEnJnnqcTkni4HAyJiUyZGzcjzJp2p12Xtz5Iiv3riQ9Mp2lU5d6N3XCsaztsPZPsPUVCEvWkqSlzfRN2z2ICvRKj2AtK6P2+edpXf05+uhoYm6/jcgrrkAYz/zuTcU32pstHNhazf7NVTTVmDD460kbG0fGpEQSB4f/sPJmY/lGHtn0CGaHmYfHP8z8wfN9lxep7DstSdrRAzDyapj91FmVJE0FeqVH6di1i9qlz2LKzcWvXz9i7riD8HmXqsLkvYCUkuriFvZ/W0lRbi02i4PwuECGTUpk6PhEQiL9qWmv4aFND7GtehtzUueweOJiwoxhvumg3QIbnoVNz0NgJMxdCpk/OyvSKKhAr/Q4UkraN2yg7i8vYt63D+OgQcTc9hvC5sxRRU56CavZzqEddRRsqaKysAkhoH9mFBkTE0kZEcU/Dqzk5byXiQuK46nznmJs/NjOP9RTqvdqSdKq8iDjEi1JWlii79rvBirQKz2WlJLWNWs4+teXsBQWYhwwgOhf/5rwSy9B+KkbYnqLploTBVuqOJBTTVujBf8gA2nZ8RiGtfFE8R+oaK/gpqybuH3U7d4raHI8hx1ylsP6J0HvD7Oe0IqW99Gze09UmJoN/AWtwtRrUsqnj3t/EXAzWoWpOuAmKWWJ6z0HsMe1a6mUcl5n7alAf/aRTietX33F0VdewbJvP4bERKJvuJ6Iyy9HF6wu2vYWTqekoqCR/VuqKM6rw2FzEpEQSHlSPv8nVpKSkMSTU54kLTLNd52qP6QlSSvZDIOmwaV/gchU37XvI10K9EIIPVrN2Jloxb63Ab+UUu47Zp/pwFYppUkIcRswTUp5leu9NinladU9U4H+7PX9lE79317DlJuLPjyciKuuIvJX1+AXH9/d3VNOg6XDTlFuDQVbqqkubgYBVZFFHIjZyqzpk7lh1HUYdD6apnM6YfvrsGYJSIdWq3bcraDrO9eFuhroJwJLpJSzXNsPAUgpnzrJ/qOBl6SUk13bKtArZ8S0cycNr79O61drQa8nbM4coq5dQODIkd3dNeU0NdWYKMipYv+WSkxNNiz6DpqSS5k3dypjRw3z3cqc5nKtOHnRGuh3rpZGIS7DN217WVcD/eXAbCnlza7ta4HxUso7T7L/S0C1lPLPrm07kIc2rfO0lPKjkxx3K3ArQEpKytiSkhJ3xqacBaxlZTS8+SbNH/wbp8lEQFYWkddcQ9jcOegCPFM+T/EN6ZSUH2hk3drtNO6z4+f0hzAbY6YMJnNiEuGxPsiZIyXseR9WPwjWNjj/AS1JmqF3L/PtaqC/Aph1XKAfJ6W86wT7LgDuBKZKKS2u15KklJVCiEHAOuACKeWhU7WpzuiVE3G0tdH8n//Q+PY7WA8dQhcWRvi8eURccQUBQ1Xq2t6mqqmG//fhW9gKgkhuTkcgSBwcTvr4BIaMjSMg2MsXbdvq4PMHYe+/IT5LS6OQPMa7bXqRT6ZuhBAXAn9FC/K1J/msvwOfSCk/OFWbKtArpyKlxPTdNpr+9S9av/wSabMRMHIkET//GWFz56IPD+/uLiqnYW3JWp7/5kWiywdxbsuF6JoC0RkEqSNiGDo+gQFZ0egNXkyKV/AZfLoI2mpg4p0w/eFemSStq4HegHYx9gKgAu1i7DVSyvxj9hkNfIA2xVN4zOuRgElKaRFCxABbgPnHXsg9ERXoFXfZGxtpWbWKpn//H5aDBxF+foTMmEH4pZcQfP756NRdt71Ci7WFZduX8f6B90l3jOQX3IS5wEhHqw3/YANpY+NJH59AwqAw78zndzTBmkdhxz8gapB2dp/q5YLoHuaJ5ZVzgWVoyytfl1I+IYR4HMiVUq4SQnwFjACqXIeUSinnCSEmAa8CTkAHLJNS/m9n7alAr5wuKSWW/ftp+vAjWj79FEdDA7qwMMJmXUTo7NkEjx+vbsTqBfJq8/hTzp842HiQyYlTuCn8Lpr2Sg7n1WG3OQmLCSB9XALp4+JPmGCty4q/0ZKkNR6B7Jvgwj9CgI/u6u0idcOUclaRNhvtW7bQ/PEntK1di9NkQh8ZSejMmYTOnEnw+HEqv04PZnfaeXv/27y862UsDgvXZ17PjekLqcpv4+DWasoLGpESYlNCGTo+gSHZcQSHezBbptUE65+AnJchNBEueQHSZ3nu871EBXrlrOU0m2nbuJHW1atp+/obnCYTutBQQqZNI3TGdIKnTEEfenamte3pjnYc5YXtL7Dq0CpiA2O5a/RdzBs8D3OrncJtNRz8roa60laEgH4ZkaSPS2DQObEYAz30l1t5rpYkrW4/jLgSZj8NwdGe+WwvUIFeUQCnxUL7t9/S+uUa2tavx9HUBAYDQedmE3L+VEKmno9x4EDfrelW3LKrbhdLty1lV90uMqIyuD/7fsYnjgegoardFfSraTlqRu+nI3VEDOnj4hkwPBq9Xxcv4tqtWoK0Dc9qUzhznoGsX/TINAoq0CvKcaTDQceuXbStW0fr119jLdJW/PolJxM8aRLBkycTPGE8+oiIbu6pAto1mC+OfMEL21+gsr2SSUmTuGfMPQyLHvbD+zWHWzi4tZrC7bWY22z4BxkYPDqWtHEJJKVFoOukFu4p1eyDVXdCxXZInwOXPA9hSR4anWeoQK8onbBVVNC2cSNtGzdhysnB2d4OQhCQmUnQhPEET5hA4OgxqlhKN7M4LLxb8C5/2/M3mi3NzE6dzW3n3PajIicOh5PygkYKv6uhOK8Om8VBULiRtLHxpI2LJ25A6Jn91eZ0aPP2654AvR/MfBzG3tBjzu5VoFeU0yBtNjr27KF987eYtm7FtGsX2Gyg12uB/9xzCRo7hsDRozFEnT2FLXqSVmsrK/eu5K39b2FxWLh44MX8etSvGRA24Ef72awOSvbUc/C7akry63HaJeGxgaSdG09adjxRSWfwxV1/CD6+G45shNTzYN6L2pLMbqYCvaJ0gbOjA9OOHZhyc+nYlkvHrl1Imw0AY2oqgaNHEzhqFIHnjMJ/yBC1jNOHGswNrNy7kncL3sXqtDIrdRa3jLjlhNkxze02ivPqKNxWQ8UBbeVOdHIwaefGM2RsPOGxp3GTlNOprblf8yg4bDBjMUy4rVuTpKlAryge5LRYMOfn07FjB6YdO+nIy8PR0ACACAggIDOTwBEjCMgaTsDw4RgHDFDVs7zsaMdR3sh/g/cOvIfJbmJa/2ncOPxGRseNPuE0TXuzhUM7aincVqtl1gTiUsNIy45jyNh4QiLdXK7ZXKHdVXvwc0geqyVJi8/05NDcpgK9oniRlBJbeTkdeXl07NmDec9ezPv2IS0WAHRBQfhnZBCQkYH/sAwChg7Ff8gQdEE+SOB1lmm2NPPP/f/k7YK3abY0MzJmJNcNv44ZKTPw0504d05LfQdFubUUba+lrrQVBCQODictO57BY+IICuvkngsptXw5qx8Acwucd5/28HGSNBXoFcXHpN2O5VAx5vx87VFQgKWgQLvICyAEfin98U9Lw3/IEPyHpOE/ZDDG1FSVkdMDTDYTqw6t4o19b1DWWkZcUBxXpl/JL9J/QUxgzEmPa6oxUZhbQ9H2Whoq2xECkodGMmRsHINHxxEQcopEa+31WpK0Pe9D7DCYvxz6+a58ogr0itIDSKcTW3k55gMHsBw8iOVgIZbCQqwlJeBwaDsJgV+/fhgHDcQ/dSDGgakYUwdiTB2AIS4OofNicq8+yOF0sLFiI+8UvMO3ld9i0BmY3n86l6ddzoSkCejEyf971le0UbS9lsLcGpprO9DpBP2GaUF/4KjYk2fXPPA5fHIvtFXDhNth+iNg9P5fbyrQK0oP5rRasR4+gvVQEZZDxViKD2nbR44gzeYf9hMBARj798cvJQVjv3749e+PX79k7XlyMrrA3pdx0ZeKm4v54OAHfHzoY5osTSQFJ3HxoIu5dPClDAwfeNLjpJQcLWv74Uy/td6MTi/onxn1Q9D3P/5uXHMzrHkMtq/UyhbO+ysMPN+r41OBXlF6Iel0Yq+uxnrkCNbSUqxHSrCWlmIrK8VaVv6jLwEAfXQ0fklJ2iMxEb+kRAwJCfglJmKIj8cQHa0uCgNWh5W1pWv5qOgjcqpycEonWdFZzEqdxUWpF5EUcvIboaSU1Ja0UpRbQ9GOWtoaLOgMgpRhWtBPPT7oH9mk1attKIYx18HMP0Ggd27CU4FeUfoYKSX2ujpsFRXYyiuwVZRjq6jEVul6VFX95IsAgwFDTAyG+Dj84uIxxMZiiIvVfsbGYoiJQR8TgyEq6qxZIlpnquOzw5/xafGn7G/YD8CImBFM7z+daf2nMSRiyElvrpJSUnOkhaLcWg7tqKWt0RX0M6MZMib2v0HfaoKvn4QtyyEkHi5+HjLmenwsKtAryllGSomjqQlbZSX2mlrsNdXYqqqx19Zir63BVlOLva4OZ0vLTw8WAn1EBProKAxR0drPyCj0UVHoIyMwREVp70dGao+ICHT+Hswe2U3KWsr4suRL1pSsIb9eK7eRHJLM5KTJTEyayLjEcYQZT5yyWDpdQX/7cUF/WBSDx8QxcFQM/o17tCRptfkw/DItb05IrMf6rwK9oign5DSbsR89ir2u7oefjvoG7PVHcdTXY69vwNHQgL2h4cRfCi4iIAB9eLj2CAtDFxGOPiwcfWgouvAw9KFh6MNC0YWGogsJ0V4PDUUfEoIuJKTH/QVRa6plQ/kGvin/hu+qvsNkN6ETOjKiMhgTN4ax8WMZFTuK2KCfBuofgv4OV9BvsGhz+sOiGDwqioEd/yJg69NgDIE5/wMjrvBIGgUV6BVF6TJps+FobsbR2Ii9oRFHU5P2aGzE0dKCo7kJR1MzzuZmbdv1kCZTp58tAgPRBQejCw5CFxyMPijYte16BAVp7wUFafsGBqELCkQXGPjj7YAAbTsgABEQ4JFVSjanjd11u8mpymF7zXZ21+3G4tDukYgLiiMrOouMqAzSI9NJi0wjOSQZvesOWSkltUdafwj6rfVmdDpB8kAjg+0fMqjjPQKHTtBy3of361I/PVFhajbwF7QKU69JKZ8+7n1/4A1gLFAPXCWlPOJ67yFgIeAAfiul/KKz9lSgV5S+Q9psOFpbcba24mhpxdnW6tpu0563t+Nsa8fZ1oaz/b8/HaZ2bbvdhDSZcHZ0aDcnnQZhNCICAtD5+2tfAP7+CH9/RIA/Ov8A7bm/EZ3R9bq/Pzp/o3ac0YjwO+a50Ygw+uE06CkzV3LYVEGxqYTCtiNUmGuw6SU2PQiDgbjwZBLD+5EQlkxceBKxoYlEB8diaAilab+D8t0ttNSZEUKSZNzH4KBcBs2eRvB518MZfjl1tWasHq1m7EygHK1m7C+PrfsqhLgdGCml/I0Q4mrg51LKq4QQmcA7wDggCfgKSJdSOk7Vpgr0iqIcT0qJ7OjA+f2j3YTsMOE0m3GaOpDmDpwdZpzmDm0/s+W/r1nMSLMFaTHjtFiQFivSbMZpdf20mJFWG9Ji0R5Wq1fGYNeBQwd2PbSFJFMfPYbGqHOwBCSAdBJoPsT1r1yDPvD0i+GcKtC7MzE2DiiSUha7PuxdYD5wbIHv+cAS1/MPgJeEdql6PvCulNICHBZCFLk+b8tpj0JRlLOaEAIRFOST1BFSSrDZcFptSJsVabVqXwA2m/awWk/x3I602394zWxpo9XURIe5FbO5HYulHZvVjMNmJcC2jwTbLqzmSDqcg7AbQs8oyHfGnUCfDJQds10OjD/ZPlJKuxCiGYh2vZ5z3LHJJ2pECHErcCtASkqKO31XFEXxCiEEGI3ojUag99cgcGcy6ESXg4+f7znZPu4cq70o5QopZbaUMjs21nNLjhRFUc527gT6cqD/Mdv9gMqT7SOEMADhQIObxyqKoihe5E6g3wakCSEGCiGMwNXAquP2WQVc73p+ObBOald5VwFXCyH8hRADgTTgO890XVEURXFHp3P0rjn3O4Ev0JZXvi6lzBdCPA7kSilXAf8LvOm62NqA9mWAa79/oV24tQN3dLbiRlEURfEsdcOUoihKH3Cq5ZUqubWiKEofpwK9oihKH6cCvaIoSh/XI+fohRB1QMkZHh4DHPVgd3oDNea+72wbL6gxn64BUsoT3oTUIwN9Vwghck92QaKvUmPu+8628YIasyepqRtFUZQ+TgV6RVGUPq4vBvoV3d2BbqDG3PedbeMFNWaP6XNz9IqiKMqP9cUzekVRFOUYKtAriqL0cb020AshZgshDgghioQQvz/B+/5CiPdc728VQqT6vpee48Z4Fwkh9gkhdgsh1gohBnRHPz2pszEfs9/lQggphOj1S/HcGbMQ4krX7zpfCPG2r/voaW78204RQqwXQux0/fue2x399BQhxOtCiFohxN6TvC+EEC+6/nvsFkKM6XKjUspe90DLonkIGAQYgV1A5nH73A684np+NfBed/fby+OdDgS5nt/Wm8fr7phd+4UCG9AqmWV3d7998HtOA3YCka7tuO7utw/GvAK4zfU8EzjS3f3u4pjPB8YAe0/y/lxgNVrhpgnA1q622VvP6H+oYyultALf17E91nzgH67nHwAXuOrY9kadjldKuV5KaXJt5qAVeenN3PkdA/wJeAYw+7JzXuLOmG8BlkspGwGklLU+7qOnuTNmCYS5nofTy4sXSSk3oKVzP5n5wBtSkwNECCESu9Jmbw30J6pje3wt2h/VsQW+r2PbG7kz3mMtRDsj6M06HbMQYjTQX0r5iS875kXu/J7TgXQhxGYhRI4QYrbPeucd7ox5CbBACFEOfAbc5ZuudZvT/f+9U+4UB++JulLHtjdyeyxCiAVANjDVqz3yvlOOWQihA14AbvBVh3zAnd+zAW36ZhraX20bhRBZUsomL/fNW9wZ8y+Bv0spnxNCTEQrcpQlpXR6v3vdwuOxq7ee0Xeljm1v5FbtXSHEhcAjwDwppcVHffOWzsYcCmQBXwshjqDNZa7q5Rdk3f13/R8ppU1KeRg4gBb4eyt3xrwQ+BeAlHILEICW/Kuv8nit7d4a6LtSx7Y36nS8rmmMV9GCfG+ft4VOxiylbJZSxkgpU6WUqWjXJeZJKXtzaTJ3/l1/hHbhHSFEDNpUTrFPe+lZ7oy5FLgAQAgxDC3Q1/m0l761CrjOtfpmAtAspazqygf2yqkb2YU6tr2Rm+NdCoQA77uuOZdKKed1W6e7yM0x9ylujvkL4CIhxD7AAfxOSlnffb3uGjfHfB/wNyHEvWhTGDf04pM2hBDvoE29xbiuOzwG+AFIKV9Buw4xFygCTMCNXW6zF//3UhRFUdzQW6duFEX5ac2EAAAAM0lEQVRRFDepQK8oitLHqUCvKIrSx6lAryiK0sepQK8oitLHqUCvKIrSx6lAryiK0sf9fyHTyTbI9cmbAAAAAElFTkSuQmCC\n",
      "text/plain": [
       "<Figure size 432x288 with 1 Axes>"
      ]
     },
     "metadata": {
      "needs_background": "light"
     },
     "output_type": "display_data"
    }
   ],
   "source": [
    "for fn, t in zip(fns, annealings):\n",
    "    plt.plot(p, [fn(2, 1e-2)(o) for o in p], label=t)\n",
    "f = SchedPoly(2,1e-2,0.5)\n",
    "plt.plot(p, [f(o) for o in p], label=\"POLY(0.5)\")\n",
    "plt.legend();"
   ]
  },
  {
   "cell_type": "code",
   "execution_count": null,
   "metadata": {},
   "outputs": [
    {
     "data": {
      "text/markdown": [
       "<h4 id=\"SchedLin\" class=\"doc_header\"><code>SchedLin</code><a href=\"__main__.py#L2\" class=\"source_link\" style=\"float:right\">[source]</a></h4>\n",
       "\n",
       "> <code>SchedLin</code>(**`start`**, **`end`**, **`pos`**)\n",
       "\n",
       "Linear schedule function from `start` to `end`"
      ],
      "text/plain": [
       "<IPython.core.display.Markdown object>"
      ]
     },
     "metadata": {},
     "output_type": "display_data"
    }
   ],
   "source": [
    "show_doc(SchedLin)"
   ]
  },
  {
   "cell_type": "code",
   "execution_count": null,
   "metadata": {},
   "outputs": [],
   "source": [
    "sched = SchedLin(0, 2)\n",
    "test_eq(L(map(sched, [0., 0.25, 0.5, 0.75, 1.])), [0., 0.5, 1., 1.5, 2.])"
   ]
  },
  {
   "cell_type": "code",
   "execution_count": null,
   "metadata": {},
   "outputs": [
    {
     "data": {
      "text/markdown": [
       "<h4 id=\"SchedCos\" class=\"doc_header\"><code>SchedCos</code><a href=\"__main__.py#L4\" class=\"source_link\" style=\"float:right\">[source]</a></h4>\n",
       "\n",
       "> <code>SchedCos</code>(**`start`**, **`end`**, **`pos`**)\n",
       "\n",
       "Cosine schedule function from `start` to `end`"
      ],
      "text/plain": [
       "<IPython.core.display.Markdown object>"
      ]
     },
     "metadata": {},
     "output_type": "display_data"
    }
   ],
   "source": [
    "show_doc(SchedCos)"
   ]
  },
  {
   "cell_type": "code",
   "execution_count": null,
   "metadata": {},
   "outputs": [],
   "source": [
    "sched = SchedCos(0, 2)\n",
    "test_close(L(map(sched, [0., 0.25, 0.5, 0.75, 1.])), [0., 0.29289, 1., 1.70711, 2.])"
   ]
  },
  {
   "cell_type": "code",
   "execution_count": null,
   "metadata": {},
   "outputs": [
    {
     "data": {
      "text/markdown": [
       "<h4 id=\"SchedNo\" class=\"doc_header\"><code>SchedNo</code><a href=\"__main__.py#L6\" class=\"source_link\" style=\"float:right\">[source]</a></h4>\n",
       "\n",
       "> <code>SchedNo</code>(**`start`**, **`end`**, **`pos`**)\n",
       "\n",
       "Constant schedule function with `start` value"
      ],
      "text/plain": [
       "<IPython.core.display.Markdown object>"
      ]
     },
     "metadata": {},
     "output_type": "display_data"
    }
   ],
   "source": [
    "show_doc(SchedNo)"
   ]
  },
  {
   "cell_type": "code",
   "execution_count": null,
   "metadata": {},
   "outputs": [],
   "source": [
    "sched = SchedNo(0, 2)\n",
    "test_close(L(map(sched, [0., 0.25, 0.5, 0.75, 1.])), [0., 0., 0., 0., 0.])"
   ]
  },
  {
   "cell_type": "code",
   "execution_count": null,
   "metadata": {},
   "outputs": [
    {
     "data": {
      "text/markdown": [
       "<h4 id=\"SchedExp\" class=\"doc_header\"><code>SchedExp</code><a href=\"__main__.py#L8\" class=\"source_link\" style=\"float:right\">[source]</a></h4>\n",
       "\n",
       "> <code>SchedExp</code>(**`start`**, **`end`**, **`pos`**)\n",
       "\n",
       "Exponential schedule function from `start` to `end`"
      ],
      "text/plain": [
       "<IPython.core.display.Markdown object>"
      ]
     },
     "metadata": {},
     "output_type": "display_data"
    }
   ],
   "source": [
    "show_doc(SchedExp)"
   ]
  },
  {
   "cell_type": "code",
   "execution_count": null,
   "metadata": {},
   "outputs": [],
   "source": [
    "sched = SchedExp(1, 2)\n",
    "test_close(L(map(sched, [0., 0.25, 0.5, 0.75, 1.])), [1., 1.18921, 1.41421, 1.68179, 2.])"
   ]
  },
  {
   "cell_type": "code",
   "execution_count": null,
   "metadata": {},
   "outputs": [
    {
     "data": {
      "text/markdown": [
       "<h4 id=\"SchedPoly\" class=\"doc_header\"><code>SchedPoly</code><a href=\"__main__.py#L2\" class=\"source_link\" style=\"float:right\">[source]</a></h4>\n",
       "\n",
       "> <code>SchedPoly</code>(**`start`**, **`end`**, **`power`**)\n",
       "\n",
       "Polynomial schedule (of `power`) function from `start` to `end`"
      ],
      "text/plain": [
       "<IPython.core.display.Markdown object>"
      ]
     },
     "metadata": {},
     "output_type": "display_data"
    }
   ],
   "source": [
    "show_doc(SchedPoly)"
   ]
  },
  {
   "cell_type": "code",
   "execution_count": null,
   "metadata": {},
   "outputs": [],
   "source": [
    "sched = SchedPoly(0, 2, 2)\n",
    "test_close(L(map(sched, [0., 0.25, 0.5, 0.75, 1.])), [0., 0.125, 0.5, 1.125, 2.])"
   ]
  },
  {
   "cell_type": "code",
   "execution_count": null,
   "metadata": {},
   "outputs": [
    {
     "data": {
      "image/png": "iVBORw0KGgoAAAANSUhEUgAAAXoAAAD4CAYAAADiry33AAAABHNCSVQICAgIfAhkiAAAAAlwSFlzAAALEgAACxIB0t1+/AAAADh0RVh0U29mdHdhcmUAbWF0cGxvdGxpYiB2ZXJzaW9uMy4xLjEsIGh0dHA6Ly9tYXRwbG90bGliLm9yZy8QZhcZAAAgAElEQVR4nOzdd1gU19fA8e9dehOQolIEAQ2KBSuiglixEhNL7F1jS2JMjCbml2YSS2KiMfbeu7H3XmLD3hsioigIYkP6vH8s+hpFRSmzLPfzPPuE3ZnZORA53L1z5lyhKAqSJEmS/tKoHYAkSZKUu2SilyRJ0nMy0UuSJOk5meglSZL0nEz0kiRJes5Q7QAyY29vr7i7u6sdhiRJUr5x9OjRu4qiOGS2TScTvbu7O6GhoWqHIUmSlG8IIa6/apucupEkSdJzMtFLkiTpOZnoJUmS9JxOztFLkqQ/UlJSiIyMJDExUe1Q9IKpqSkuLi4YGRll+RiZ6CVJylWRkZFYWVnh7u6OEELtcPI1RVGIjY0lMjKSEiVKZPm4N07dCCFchRA7hRDnhRBnhRCfZbKPEEL8JYS4IoQ4JYSo9Ny2LkKIyxmPLlmOTJIkvZCYmIidnZ1M8jlACIGdnd1bfzrKyog+FfhCUZRjQggr4KgQYquiKOee26cxUDLj4QdMAvyEEIWB74EqgJJx7BpFUe69VZSSJOVrMsnnnHf5Wb4x0SuKEgVEZXz9UAhxHnAGnk/07wNzFW3P44NCCBshRDEgCNiqKEpcRoBbgUbAoreO9A1S09L5YV4rsPPA2dUTIQQGwgBDjSGGGkOMNcYYGxhjamiKqYEpZkZmmBuaY2FkgaWRJVbGVpgZmsl/kJIk6Z23mqMXQrgDFYFDL2xyBm489zwy47VXvZ7Ze/cGegMUL178bcICwCDpPpuVSyTGXYa4tz4cAENhSCGTQtiY2GBjYoOtqS2FTQtT2LQwDmYOOJg74GjuSBHzItiZ2aERsmhJkqSsGzFiBDNmzMDAwIC//vqL4ODgl/bp2rUru3fvxtraGoDZs2fj6+ubrfNmOdELISyBFcBARVEevLg5k0OU17z+8ouKMhWYClClSpW3Xg1FmNvy3uM/6Jowi3oJG0izdSe92Z+kFq9OSnoKKekpJKUlkZSaxJO0JzxJeUJCagKPUx7zMPkhj1Ie8TD5IfFJ8dxPuk98UjzXH1znePRx7iXeQ3khbENhiKO5I06WTs8erlauzx52pnJOUpIKstTUVAwN/z/Fnjt3jsWLF3P27Flu3bpF/fr1uXTpEgYGBi8d+9tvv9GqVasciyVLiV4IYYQ2yS9QFGVlJrtEAq7PPXcBbmW8HvTC67veJdCsKFqkCN9c6sHhLn0xXPMpzPsA48rdoMGPYGb/zu+bmp5K7JNY7j65S3RCNNEJ0dxOuE3U4yiiHkVxKOoQ0QnR//ljYGlkiVshN9yt3fGw9sDT2hMPGw9crVwx1MhiJ0nKK+Hh4TRq1Ag/Pz+OHz9OqVKlmDt3Lubm5mzfvp0vv/yS1NRUqlatyqRJkzh58iQjR45k5cqVrF69mrZt23L//n3S09MpU6YMYWFhXL16lf79+xMTE4O5uTnTpk3D29ubrl27UrhwYY4fP06lSpUYM2bMszievpeJiQklSpTAy8uLw4cP4+/vn+s/gzdmHKEdls4AziuK8scrdlsDDBBCLEZ7Mfa+oihRQojNwK9CCNuM/RoCX+dA3JnydLBk+dFIHharjVXff2HnL3BwIlzaDM3+hPcavdP7GmoMKWJRhCIWRfDBJ9N9UtJSuPnoJhEPI7jx8Abh98O5/uA6R+8cZX3Y+mf7GWuM8bTxpKRtSd6zfY/SdqUpZVsKaxPrd4pNkvKTH9ee5dytFycEsqeMUyG+b5757+VTFy9eZMaMGdSsWZPu3bszceJEBgwYQNeuXdm+fTulSpWic+fOTJo0iQEDBnD8+HEA9u7dS9myZTly5Aipqan4+fkB0Lt3byZPnkzJkiU5dOgQ/fr1Y8eOHQBcunSJbdu2vTRSv3nzJtWrV3/23MXFhZs3b2Ya77Bhw/jpp5+oV68eI0eOxMTE5J1/PpC1EX1NoBNwWghxIuO1b4DiAIqiTAY2AE2AK0AC0C1jW5wQYjhwJOO4n55emM0Nng4WAITFPKaCqw0E/wI+H8KaAbDoIyjbChqPAot3H92/ipGBEe7W7rhbu7+0LSElgWv3r3El/gpX4q9w+d5lDtw6wJqra57t42LpQhm7MvjY+1DWriw+9j5YGFnkeJySVBC5urpSs2ZNADp27Mhff/1FgwYNKFGiBKVKlQKgS5cuTJgwgYEDB+Ll5cX58+c5fPgwgwYNYs+ePaSlpREQEMCjR4/4999/ad269bP3T0pKevZ169atM52OyWx97symd0eMGEHRokVJTk6md+/ejBo1iu+++y5b339Wqm72kflc+/P7KED/V2ybCcx8p+jekoeDJQBXYx5pEz2AS2XovRv2/Ql7foOwndB4NJRtCXk0h25uZI6PvQ8+9v8ddcQ+ieVi3EXOx53nXOw5zsaeZcv1LQBohAZPG08qOFTA18GXio4VcbVylfP+Ur72ppF3bnnx90YIkWnifSogIICNGzdiZGRE/fr16dq1K2lpafz++++kp6djY2PDiRMnMj3WwiLzAZqLiws3bvx/bUpkZCROTk4v7VesWDEATExM6NatG7///vsbv7830avJYjc7cww1gqsxj/67wdAYgoZAmRBYPQBW9IDTy6DpH2CdaRFQnrAzs6OGcw1qONd49tq9xHucuXuG03dPcyrmFJuvbWb5peXa/U3tqFykMpWLVKZK0Sp42XjJyh9JyoKIiAgOHDiAv78/ixYtolatWnh7exMeHs6VK1fw8vJi3rx51K5dG4DAwEA6d+5M586dcXBwIDY2ltu3b+Pj44MQghIlSrBs2TJat26NoiicOnWKChUqvDaGkJAQ2rdvz6BBg7h16xaXL1+mWrVqL+0XFRVFsWLFUBSFVatWUbZs2Wx//3qV6I0MNBQvbE5YzOPMd3AsDT22wKHJsH04TKwODX6CSl1AoxsJ09bUlgCXAAJcAgBIV9K5Gn+V49HHOR59nNA7oc9G/bYmtlQtWhW/Yn5UL1Zdjvgl6RVKly7NnDlz+PjjjylZsiR9+/bF1NSUWbNm0bp162cXY/v06QOAn58fd+7cITAwEIDy5cvj6Oj47PdrwYIF9O3bl59//pmUlBTatm37xkTv4+NDmzZtKFOmDIaGhkyYMOHZFE+TJk2YPn06Tk5OdOjQgZiYGBRFwdfXl8mTJ2f7+xev+/iilipVqijvuvBIzzmhRMQ9ZsvntV+/Y9w1WPspXNsD7gHQfBzYeb7TOfOSoijcenyLI7ePcOT2EQ5FHeJOwh0AnC2dqV6sOrWca+FXzA8rYyuVo5UkOH/+PKVLl1bt/OHh4TRr1owzZ86oFkNOy+xnKoQ4qihKlcz216sRPYCnowV7LsWQlq5goHnN6LZwCei8Bo7NhS3fwqQaUGcYVO8HBrr7YxFC4GzpjLOXMy28WqAoChEPIzhw6wAHbh1gc/hmVlxegaEwpIJjBQJdAgl0DsTTxlOO9iWpgNLdjPaOPO0tSU5LJ/JeAm52b6haEQIqd4GSDWD9F7D1f3D2H3j/byiizkWjtyWEwK2QG26F3Gjr3ZaU9BROxZxi/8397Incw59H/+TPo3/ibOlMkGsQQa5BVC5SGSNN1lucSlJ+5u7urlej+Xehf4neUZvcr8Y8enOif6qQE7RdqE3yGwbDlEAI+EL7MMxe/WpeM9IYPbtg+2mlT7n9+DZ7b+5l943dLL+0nAXnF2BlbEWQSxD13OpR06kmpoamaoctSVIu0rtE72GvLbEMi3lMXe+3OFAIKPsheATBpqGwexScWw0hf4Nr1dwINU8UtShK61KtaV2qNQkpCRyIOsCOiB3surGLtWFrMTM0I9AlkGD3YGo518LM0EztkCVJymF6l+htLYwpbGH8collVpkXhg+nam+uWjcQZjTQztvXHQbG+fsGJnMjc+oVr0e94vVISU8h9HYo265vY1vENjaHb8bM0IwglyAal2hMLedaGBnI6R1J0gd6l+hBe4fs1ehXlFhmVamG0O8gbPsBDk6Ai+uh+V/g8YZqnnzCSGOEv5M//k7+fO33NUfvHGVz+Ga2Xt/KxvCNWBlb0dCtIc08mlGpSCVZry9J+Zhe/vZ62FsSdvcdR/TPMy0Ezf6ArhtAGMDcEFjzCTyJz/576xBDjSF+xfz4zv87drTZwYR6E6jtUpsN1zbQbXM3Gq9ozPjj44l4EKF2qJKUb8XGxlKnTh0sLS0ZMGDAK/eLi4ujQYMGlCxZkgYNGnDvXvbXadLLRO/paMHdR8nEJyTnzBu614S++6HmZ3B8vvZGqwsbcua9dYyRxohAl0BGBIxgV5tdjAgYQQnrEkw/PZ2m/zSl88bOrLi0gscp2fzEJEl6LjU19T/PTU1NGT58+BtbGowcOZJ69epx+fLlZ03NsksvE/3TC7JXX3WH7LswMtPeRdtzO5jbweJ2sKwbPIrJuXPoGHMjc5p5NGNyg8lsabmFgZUGEp8Uzw8HfqDO0jp8t/87TkSfeG3PEElSW3h4ON7e3nTp0oXy5cvTqlUrEhISANi+fTsVK1akXLlydO/enaSkJA4fPsyHH34IaFsLm5mZkZycTGJiIh4eHgBcvXqVRo0aUblyZQICArhw4QKgXTRk0KBB1KlThyFDhvwnDgsLC2rVqoWp6eur3FavXk2XLtrltbt06cKqVauy/TPQzzl6x6eVN4+o7Gb7hr3fknMl6L0L9o+F3aO1TdIajYLybfKsSZoailgUoUe5HnQv252TMSf558o/bLy2kX+u/IOXjRetSrWimUcz2W5Zer2NQ+H26Zx9z6LloPHrR7260KY4q+7cufOssVmxYsWIjo5+p/d5nl6O6F1tzTAyEFx518qbNzEwgsDB8PFesPOCf3rDwjZwPzJ3zqdDhBD4OvryY40f2dlmJ9/7f4+JgQkjD4+k/rL6fP/v95yNPat2mJL0Hy+2Kd63bx8XL158qU3xnj17MDQ0zLRN8d69e19qU+zr68vHH39MVFTUs3O9qk2xmvRyRG9ooMHHyZo9l+7ydeNcPJGjN3TfDIenwfYfYUJ1aPADVO6uM03ScpOFkQWtSrWiValWnIs9x9KLS9lwbQMrL6+knH052pduT7BbsCzTlP7fG0beuUUX2hRnVZEiRZ51sIyKisLR0TFb7wd6OqIH+LCSM+ejHnD21v3cPZHGAKr3gX4HtL3v138Bs5vC3Su5e14dU8auDD/U+IFtrbcxtNpQHiY/5Ou9X9NgeQMmnpjI3Sd31Q5RKsCetikGMm1TDLzUpnjs2LH4+/s/a1N84cIFfHx8KFSo0LM2xaBtNHjy5MkcizUkJIQ5c+YAMGfOHN5///1sv+cbE70QYqYQIloIkWmzCCHEYCHEiYzHGSFEmhCicMa2cCHE6Yxt79aO8h01L++EsYGGFUczX6orx9m6Q6dV8P4EiD4Lk2vCvrGQlvrGQ/VJIeNCdCjdgdUtVjO5/mR87H2YfHIyDZc3ZNi+YVyMu6h2iFIB9LRNcfny5YmLi3upTXG5cuXQaDSvbVNcvnz5/7QpnjFjBhUqVMDHx4fVq1dnKQ53d3cGDRrE7NmzcXFx4dy5cwD07NmTpx17hw4dytatWylZsiRbt25l6NCh2f7+39imWAgRCDwC5iqK8toO+EKI5sDniqLUzXgeDlRRFOWthnPZaVP8vL7zj3LoWhwHv66HsWEefnh5eFs7sr+wDopV0Cb/ouXy7vw65vqD68w/N5/VV1fzJPUJ1YtVp4tPF2o61ZQdNQsA2aY4571tm+I3Zj9FUfYAWV3ntR2wKIv75rpWlV2Ie5zMrovZv2r9VqyKwkfzofUceHALpgbBjp8hNemNh+ojt0JuDKs+jK2ttjKw0kDC4sPou60vH675kDVX15CSnqJ2iJKk13JsmCuEMAcaASuee1kBtgghjgoher/h+N5CiFAhRGhMTM7UpgeWcsDe0oQVx1SohhECfFpA/8NQro12vdrJtSDiUN7HoiOsTazpUa4Hm1pu4pdavwAwbN8wmqxswrxz80hISVA5QkkfyTbFOXsxtjmwX1GU50f/NRVFqQQ0BvpnTANlSlGUqYqiVFEUpYqDg0OOBGRkoKGFrxPbz0cT+0il0bR5YfhgEnRcASlPYGYwbBwCSblU+pkPGBkYEeIZwsqQlUyoNwEnCydGHxlNoxWNmHpqKg+SH6gdoiTplZxM9G15YdpGUZRbGf+NBv4BXl4JN5e1rOxCarrCmpO38vrU/+VVX1uZU62Xds3aSf5wdae6MalMCEGgSyBzGs9hXuN5lHMox/jj4wleHsz44+OJT9SvnkKSpJYcSfRCCGugNrD6udcshBBWT78GGgJ5/vmpdLFClHexZt6B66Slq3yrvokVNPkNum0CA2OY1wJW94cn2W9alN/5Ovoyod4EljVfhr+TP9NOTSN4RTB/Hv2Te4ny5yNJ2ZGV8spFwAHgPSFEpBCihxCijxCiz3O7fQBsURTl+eYyRYB9QoiTwGFgvaIom3Iy+KzqU9uTsLuP2XA66s075wU3f+izH2oNghOLYIIfnF+rdlQ6wbuwN38E/cHKkJXUdqnNrDOzCF4RzLhj4+QIX5Le0RvLK9WQU+WVT6WnKzQcuwcDIdj4WQCa1y0anteiTmpH9bdPQ5kW2hG/ZfbvhNMXYfFhTD45mU3hmzA3Mqdj6Y509ulMIeNCaocmZZHa5ZW64mlNfHJyMsbGxvz222/UrVv3pf3i4uL46KOPCA8Px93dnaVLl2Jr+9+eXTleXqkPNBrBgDpeXLzzkC3n7qgdzn8VqwC9dkK97+DiRvi7qnaUr4N/gNXgYePB6NqjWRmykppONZlyagqNVzRm+unpskpH0mkvtim2t7dn7dq1nD59mjlz5tCpU6dMj5NtirOhWfliuNuZ8/fOy7rXVtfASLsQeZ994OANq/rA/JYQLxf6eMrL1osxQWNY1nwZFR0rMu7YOJqsbMKiC4tISZN1+NKr6Uqb4ooVK+Lk5ASAj48PiYmJJCW9XA0o2xRng6GBhn5BXny14hS7LsZQx1sHp0ccSkG3jXBkunYJw4n+UO97qNqzQDRJywrvwt78Xe9vTkSfYOyxsfx66FfmnJ3DJxU/oXGJxnLJQx036vAoLsRdyNH39C7szZBqQ167j661KV6xYgUVK1bExMTkpW2yTXE2fVDJGWcbM/7cdol0tStwXkWjAb/e0P8guPrBxsEwqzHcvax2ZDrF19GXWcGzmFR/EpZGlgzdO5S269pyMOqg2qFJOkiX2hSfPXuWIUOGMGXKlNz9pp9TYEb0oL2B6ouGpRi09CQrj9+kVWUXtUN6NZvi2pusTi6CTV/DpJoQNARqfKqd6pEQQlDLuRY1nGqwPmw9fx//m15belHTuSZfVv4SL1svtUOUXvCmkXdu0ZU2xZGRkXzwwQfMnTsXT0/PTPeRbYpzQAtfZ3xdbRi16QKPknS8s6QQ4Nte20ahVDBs/wmm1dVW6kjPaISG5p7NWfPBGr6s8iWnYk7Rcm1Lfjzwo2yPLAG60aY4Pj6epk2bMmLEiGefLjKjSptifaPRCL5vXoaYh0lM2JlPesZbFYGP5kGbefDoDkytA9t+hJREtSPTKSYGJnTx6cKGDzbQ3rs9qy6vounKpkw/PZ2ktILZUE7S0oU2xX///TdXrlxh+PDh+Pr64uvr+2z+XfU2xWrI6Tr6zAxaeoJ1J6PYOigQN7vsrQiTp57cg83fwon52mUMQ/7W3oAlveT6g+uMCR3Dzhs7cbZ0ZlDlQTRwayBbI+cxtevoZZviAjiif2pII28MDQTD153XvXLL1zGzhRYToNM/kJYMsxrB+i8h6aHakekct0Ju/FX3L6Y1nIa5kTlf7P6Cnlt6cuneJbVDk6Q8VWATfZFCpnxaryTbzt9hw+nbaofz9jzrQt8D4NdHW4450R+ubFM7Kp1UvVh1ljZbyjC/YVy8d5HWa1vzy8FfuJ+Uy8tMSjpBtikuwIkeoGetEpRztub7NWeIe5ysdjhvz8QSGo/SLlBuZKa9yeqfvpCQ1XViCg5DjSFtvduyrsU6WpdqzdJLSwlZFcI/l/8hXUlXOzy9l68+Neu4d/lZFuhEb2igYXSr8sQnpPDT2rNqh/PuivvBx3sh4Es4vVTbJO1c1tawLGhsTG34tvq3LGm2hOJWxfnu3+/otLET52PPqx2a3jI1NSU2NlYm+xygKAqxsbGYmpq+1XEF9mLs8/7ceolx2y8zo0sV6pUukmfnzRVRp2DNAG0JpnczaDpGu7Sh9BJFUVgbtpYxoWOIT4qnnXc7+vv2x8rYSu3Q9EpKSgqRkZEkJsoqsZxgamqKi4sLRkb/vZ/mdRdjZaIHklPTaT5+H/cSktk0MJDCFsZ5du5ckZYKB/6Gnb+CkSkE/wq+HbR1+dJL7ifdZ/zx8Sy9uBQ7MzuGVBtCsFuwrM6R8hVZdfMGxoYa/vioAvEJKXy1/FT+/4hpYAi1BkLff8HRR9sGeV4LuBeudmQ6ydrEmm+rf8vCpgtxMHNg8O7B9Nvej8iHKqw1LEm5QCb6DD5O1gxp7M2283eYd/C62uHkDHsv6LpeO30TGaqtzDk4CdLT1I5MJ5W1L8vCpgsZUnUIx+4c44PVHzD7zGxS03X8DmpJeoOsrDA1UwgRLYTItD5JCBEkhLgvhDiR8fjuuW2NhBAXhRBXhBDZv70rl3Wv6U6d9xz4ef15zkfpyQLVGo22+2W/g+BWEzYNhZmNIDpnOwjqC0ONIR3LdGR1i9X4O/kz5ugY2q9vz7nYc2qHJknvLCsj+tlAozfss1dRFN+Mx08AQggDYALQGCgDtBNClMlOsLlNCMFvrStgbWbEJ4uO81jXe+G8DRtX6LAMPpgKsZdhSgDs/g1kL/dMFbUoyrg64/gj6A9insTQbn07/jj6B4mp8oKilP+8MdErirIHeJfC7GrAFUVRwhRFSQYWA9nvzpPL7C1NGPeRL2Exj/hqhR7M1z9PCKjwEfQ/oq3I2fkzTA2CW8fVjkwnCSFo4NaA1S1W84HXB8w6M4tWa1sRejvvCgUkKSfk1By9vxDipBBioxDCJ+M1Z+DGc/tEZryWKSFEbyFEqBAiNCYmJofCejc1vOz5qpE3609FMX3vNVVjyRWWDtB6FrRdCAmx2o6YW7+DlCdqR6aTChkX4ocaPzCt4TTS0tPotrkbvxz8RS5lKOUbOZHojwFuiqJUAMYDT9e9yqw27ZXDY0VRpiqKUkVRlCoODg45EFb2fBzoQeOyRRmx8Tz/XtXTVrfeTbVz9xU7wf5xMKkGhO9TOyqdVb1YdVaErKBj6Y4subiED9d8KBc6kfKFbCd6RVEeKIryKOPrDYCREMIe7Qje9bldXYBb2T1fXnk6X+/hYMmAhce5EaenozczGwj5CzqvASUdZjeFdZ9Dop5cjM5h5kbmDKk2hDmN52CoMaTXll4MPzBcju4lnZbtRC+EKCoy7iwRQlTLeM9Y4AhQUghRQghhDLQF1mT3fHnJ0sSQqZ0qk5qWTo85R3iQqMcXLj1qa+vu/QfA0dkwsTpc2qJ2VDqromNFljdfTucynVl2aRkt17SUc/eSzspKeeUi4ADwnhAiUgjRQwjRRwjRJ2OXVsAZIcRJ4C+graKVCgwANgPngaWKouS7hjIeDpZM7liZsJjHDFh4nNQ0PW6AZWwBwb9Aj61gYgULW8OKXvA4Vu3IdJKpoSmDqw5mdqPZCCHovrk7o4+MlpU5ks6RLRCyaPHhCIauPE1nfzd+DPHR/9vjU5Ng7xjtw9QGmowGnw9lG4VXSEhJ4I+jf7Dk4hI8rT35JeAXfOx83nygJOUQ2QIhB7StVpzegR7MPXCdqXvC1A4n9xmaQJ1voPdubQ3+8u6wuAM8iHrzsQWQuZE531b/lin1p/Aw5SEd13dkyskp8q5aSSfIRP8Whjbypln5YozYeIGVxwpIH5SiZaHHNmj4M1zdrm2BfHQO6OAnQV1Qw7kGK0NW0sC9AX+f+Jtum7px4+GNNx8oSblIJvq3oNEIxrSpQE0vO75afopdF6PVDilvGBhCjU+0F2uLlYe1n8LcEIjTw3sMcoC1iTWjA0czMmAkV+Ov0mpNK1ZdWaVfN99J+YpM9G/JxNCAyR0rU6qIFf0WHONYxD21Q8o7dp7aMsxmY+HWCW2TtAMTZJO0V2jq0ZQVISsoY1eG/+3/H4P3DJbLF0qqkIn+HViZGjG7e1UcrUzoMvMwZ24WoF9ejQaqdNPeaOVRGzZ/AzMawh3Z9CszxSyLMb3hdD6t+Cnbr2+XLRQkVchE/44crUxZ0Ks6hUyN6DzzMJfvPFQ7pLxl7QztFkPLGXDvGkwJhF0jITUfrr2byww0BvQq34u5jedirDGmx5YeTDwxUV6olfKMTPTZ4GxjxvyefhhoBB2mH+La3cdqh5S3hIByraD/YSjzPuwaAVNrw82jakemk8o5lGNp86U0LdGUSScn0WNzD24/vq12WFIBIBN9NpWwt2B+Dz9S0xXaTT1Y8JI9gIU9tJoB7ZbAk3iYXh82D4Nk2RbgRRZGFvwa8Cu/1vqVC3EXaLmmJTsjdqodlqTnZKLPAe8VtWJBTz+S09JpO/VAwUz2AO81gv4HoVIX7Zq1k/zh2h61o9JJzT2bs7T5Upwtnfl056eMPjKaFLk2gJRLZKLPIaWLFWJhLz9S0hTaTj3A1ZhHaoekDlNraD4WuqwDBMxpDms/g8QCdME6i9wKuTG/yXzae7dn3rl5dNrYSa5TK+UKmehzkHdRbbJPTVP4aMoB/VmO8F2UCNDW3df4BI7NhQnV4eImtaPSOcYGxnzt9zVjg8YS8SCCNuvasD1iu9phSXpGJvoc5l20EEs+9sdQo6Ht1IOcvBGvdkjqMTbX3lHbcxuY2cKij2B5D3isp/39s6GeWz2WNF+Cq5UrA3cO1E7lpMupHClnyESfC7wcLVnWx59CZoZ0mH6Ig2EFvPujc2XovQuCvoFzq2FCNTi9XBSEVEcAACAASURBVLZReIGrlSvzGs+jnXc75p2bR/dN3bnz+I7aYUl6QCb6XOJa2JxlH9egqLUpnWceZsvZAl5GZ2gMQUOgz16wLQEresCitnD/ptqR6RRjA2O+8fuG0YGjuXjvIm3WtZGrWEnZJhN9Lipqbcqyj/0pXawQfeYfZekR2dwKx9LQYwsE/wphu7VN0kJnQroe9/l/B41LNGZx08XYmtjy8daPmX56OumK/BlJ7yYrC4/MFEJECyHOvGJ7ByHEqYzHv0KICs9tCxdCnBZCnBBCFMj7vm0tjFnY04+aXvZ8teIUE3Zekc2tNAbg3x/6HQDnitqlC+eGQOxVtSPTKR42HixsupBgt2DGHRvHwJ0DeZhcwO7AlnJEVkb0s4FGr9l+DaitKEp5YDgw9YXtdRRF8X1VQ/yCwMLEkBldqvK+rxO/bb7IsFVn9HulqqwqXELbJC1kPESd0i5Ovv8vSJOtAZ4yNzJnVOAohlYbyt7IvbRb344r966oHZaUz7wx0SuKsgeIe832fxVFedrC8SDaRcClFxgbavizjS/9gjxZeCiCj+cdJSFZJjSEgEqdof8h8KwHW/8HMxrA7Uw/QBZIQgg6lO7AjOAZPE55TPsN7dkSLtfzlbIup+foewAbn3uuAFuEEEeFEL1fd6AQorcQIlQIERoTE5PDYekGjUbwVSNvfm5Rlp0Xo2kz5QC378v1RQEoVAzaLoBWsyA+QtszZ+ev2iUNJQAqFanEkmZLKGVbii92f8EfR/8gTbaIlrIgS2vGCiHcgXWKopR9zT51gIlALUVRYjNec1IU5ZYQwhHYCnyS8QnhtXRxzdictvNCNAMWHsPK1IjpXapQ1tla7ZB0R0IcbBoKp5aAgzeE/A2uVdWOSmekpKUw8vBIll5aSk2nmowKHIW1ifz3U9Dl+pqxQojywHTg/adJHkBRlFsZ/40G/gGq5cT59EEdb0eW962BRkCbKQdk+eXzzAvDh1Oh/TJIeqSdytn0DSQX0B5CLzAyMOJ//v/jB/8fOHT7kJy3l94o24leCFEcWAl0UhTl0nOvWwghrJ5+DTQE5MTrc0oXK8SqATUpWcSKj+cflRU5LyrVUFuZU7UHHJygXdEqbJfaUemMlqVaMit4FgkpCXTY0IEdETvUDknSUVkpr1wEHADeE0JECiF6CCH6CCH6ZOzyHWAHTHyhjLIIsE8IcRI4DKxXFEU2O3mBo5UpS3pXJ6SCtiLn08UneJIs512fMS0ETcdA1w2gMYS578PqAdp2yBK+jr4sabaEEtYl+GznZ0w9NVUOFqSXZGmOPq8VhDn6FymKwuTdYYzefAEfp0JM7lgZF1tztcPSLSlPtIub/DseLBy1fwBKN1M7Kp2QmJrI9/9+z4ZrG2jk3oifav6EmaGZ2mFJeSjX5+il7BNC0DfIkxldqnA9NoHm4/fx7xXZ/Os/jMygwU/Qc7t2sZMlHWBZV3ikn1Vab8PU0JSRASP5vPLnbA7fTNdNXWWfHOkZmeh1TF3vIqwZUAt7SxM6zjjE1D1X5UfxFzlX0jZJq/MtXFgPE6rCySUFvkmaEILuZbvzV92/CL8fTrv17Th796zaYUk6QCZ6HVTC3oJ/+tekUdmi/LrhAn3nH+NBomxZ+x8GRlB7MHy8F+xKwj+9YWEbuC8X7ghyDWJek3kYGxjTZVMXNodvVjskSWUy0esoSxNDJrSvxLdNS7P1/B3e/3s/F24X4IVMXsXRG7pvgkajIHyftknakekFvklaKdtSLGiygNKFS/Pl7i/lRdoCTiZ6HSaEoGeAB4t6VedRUiotJuxnaegN+Qv7Io0BVO+jLcV0qQLrv4DZTeFuwa4ttzOzY3rwdJp5NGP88fEM2zeM5LRktcOSVCATfT5QrURh1n9ai4qutny1/BRfLDsp++RkxtYdOq2C9ydA9FmYXBP2/Vmgm6SZGJjwa61f6e/bn7Vha+m1pRfxibI0taCRiT6fcLQyZX5PPz6rV5J/jt8kRE7lZE4IqNgR+h8Gr/qw7QeYXhdun1Y7MtUIIehToQ+jA0dz5u4ZOm7sSMSDCLXDkvKQTPT5iIFG8HmDUszv4cf9JymE/L2feQevy6mczFgV1TZJazMXHkTB1CDYPhxSCm4TucYlGjM9eDoPkh7QYUMHjt05pnZIUh6RiT4fqullz8bPAvD3sON/q87Qd/4x4hPk3GumyryvbYFcrjXs/R2mBEDEIbWjUk1Fx4osaLIAGxMbem3pxaZwebN6QSATfT5lb2nCrK5VGdakNNsv3KHR2L3yBqtXMS8MH0yGjiu0d9fODIaNQ7QN0wog10LaRcjL2pdl8O7BzDozS34q1HMy0edjGo2gV6AHK/vWxNzYgA4zDjFi43mSUmWvnEx51ddW5lTrBYemaJukXdmudlSqsDG1YWrDqQS7B/PH0T/45dAvsre9HpOJXg+Uc7Fm3ae1aFu1OFN2h9Fiwr9cuiPXFs2UiRU0+Q26bQRDE5j/Iazqp+2BX8CYGJgwOnA03Xy6seTiEgbtGkRiasG9hqHPZKLXE+bGhoz4sBzTOlch+kEizcbvY/reMNLT5UfyTLn5Q599UGsQnFysvdHq3Bq1o8pzGqFhUJVBDK02lJ03dtJzS0/uJd5784FSviITvZ5pUKYImwYGEuBlz8/rz9N++kFuxCWoHZZuMjKF+t9D751gVQSWdoIlneBhwWsG1qF0B8YEjeF87Hk6b+zMzUc31Q5JykEy0eshBysTpnepwqiW5Thz8wGNxu5h8eEIecHtVYpVgF47od53cGkzTKgGJxYWuCZpDdwaMK3hNGITY+m4oSMX4y6qHZKUQ2Si11NCCD6qWpyNnwVQ3sWGoStP03XWEW7FP1E7NN1kYAQBX2incxy8YVVfmN8S7l1XO7I8ValIJeY2mouBMKDrpq4cjjqsdkhSDshSohdCzBRCRAshMl0KUGj9JYS4IoQ4JYSo9Ny2LkKIyxmPLjkVuJQ1roXNWdDTjx9DfDh8LY7gP/ew5Igc3b+SQynthdrGv0HEQW1lzqEpBapJmpetF/ObzKeIeRH6bOvDlvAtaockZVNWR/SzgUav2d4YKJnx6A1MAhBCFAa+B/zQLgz+vRDC9l2Dld6NRiPoUsOdTQMDKONUiCErTtN55mEi78m5+0xpNODXG/ofhOLVYeNXMKsxxFx687F6oqhFUeY0noOPnQ9f7v6SpReXqh2SlA1ZSvSKouwBXld/9j4wV9E6CNgIIYoBwcBWRVHiFEW5B2zl9X8wpFzkZmfBol7VGf6+D8eu36Phn3uYeyBcVua8ik1x7U1WLSZDzAVtk7Q9v0NawVgbwNrEmqkNpxLgEsDwg8OZdHKS/CSYT+XUHL0zcOO555EZr73q9ZcIIXoLIUKFEKExMXJpuNyi0Qg6+buz+fNAKrvZ8t3qs7SZcoAr0bLuPlNCgG87GHAE3msCO4bDtDpw64TakeUJM0MzxtYZS4hnCBNPTGTUkVGkKwVnGktf5FSiF5m8przm9ZdfVJSpiqJUURSlioODQw6FJb2Ki605c7tX4/fWFbgS84gm4/YxdtslklPlL3GmLB2hzRz4aD48ioZpdbWdMVP0/+K2kcaI4TWH07F0RxacX8CwfcNISS8Yn2r0RU4l+kjA9bnnLsCt17wu6QAhBK0qu7D189oEly3K2G2XafLXXo6EF7y7RLOsdHNtkzTfdtpe95NrwfV/1Y4q12mEhq+qfsUnFT9hXdg6Pt/5ubyLNh/JqUS/BuicUX1THbivKEoUsBloKISwzbgI2zDjNUmHOFiZML5dRWZ2rcKT5DRaTz7A1ytPcT9BjtoyZWarXdyk0ypIS9ZeqF3/JSTp9/SXEILe5Xvzrd+37IncQ7/t/Xic8ljtsKQsEFm5uCKEWAQEAfbAHbSVNEYAiqJMFkII4G+0F1oTgG6KooRmHNsd+CbjrX5RFGXWm85XpUoVJTQ09K2/GSn7EpJT+XPrJWbuD8fW3IhhTUvTwtcZ7f9i6SXJj2HHz3BwEhRyhubjoGR9taPKdevC1vHtvm8pXbg0k+pPwsbURu2QCjwhxFFFUapkuk0Xr6LLRK++s7fuM+yfM5y4EY+/hx3DW5TFy9FS7bB0143DsHoA3L0I5dtCoxHa9sh6bNeNXXyx6wuKFyrO1AZTcTCX19bUJBO99E7S0xUWHYlg1MYLPElJo2eAB5/U9cLc2FDt0HRTahLs+U07d29mq+2SWaaFtnJHTx2OOsyAHQNwMHNgWsNpOFk6qR1SgSUTvZQtdx8lMWLDBVYci8TZxoz/NStNsE9ROZ3zKrdPa0f3USfAuxk0HaNd2lBPnYg+Qb9t/bAwtmBag2m4W7urHVKB9LpEL3vdSG9kb2nCmDYVWNbHHytTQ/rMP0bnmYe5GlMwV2h6o6LloOd2qP8jXNmmbZJ2bJ7eNknzdfRlRvAMklKT6LqpK5fvXVY7JOkFckQvvZXUtHTmH7zOmK2XSExJo3utEnxStySWJnI6J1N3r8DaT+H6fvAI0l6stXVXOajcERYfRs8tPUlJT2Fqg6mUtiutdkgFipy6kXLc3UdJjNp4gWVHI3G0MmFII28+qOiMRiOnc16Sng5HZ8HW70FJ07ZDrtYbNAZqR5bjIh5E0HNLTx4lP2Jyg8mUdyivdkgFhkz0Uq45HnGPH9ae4+SNeCoWt+H75j74uspSu0zdj4R1n8PlLeBSDULGg6O32lHluFuPbtFjcw/iEuOYWH8ilYtUVjukAkHO0Uu5pmJxW/7pW4PRrcpzI+4JLSbsZ9DSE9x5IO+afIm1C7RfCh9Og9grMCUAdv+md03SnCydmN1oNo7mjvTd1pcjt4+oHVKBJ0f0Uo55mJjChJ1XmbnvGoYGgr61PekV6IGpkf5NUWTboxht++OzK6FIWe3o3rnSm4/LR+4+uUvPzT25+egm4+qOo4ZTDbVD0mty6kbKU9djHzNy4wU2nrmNk7UpXzXyJqSCk5y/z8yFDbB+EDy6A/4DoM43YGSmdlQ5JvZJLL229uL6/euMqzuOWs611A5Jb8lEL6niYFgsw9ed4+ytB1RwsWZY0zJUK6Hfd4u+kyfxsPV/cGwuFPbQju7d9SchxifG02trL8LiwxhbZywBLgFqh6SX5By9pIrqHnasHVCL31tX4M6DJNpMOcDH80K5dlc2wvoPMxttcu+8BpR0mN1Ue9E28YHakeUIG1MbpjecjqeNJ5/t/Iw9kXvUDqnAkSN6KU88SU5j2t4wJu++SnJqOh38ivNpvZLYWZqoHZpuSU6Anb/AwYlgVQya/QmlgtWOKkfcT7pP7629uXTvEmODxlLbtbbaIekVOXUj6Yzoh4mM3XaZJUduYGZkQJ/aHnSvVUL2z3lRZKi2jULMeSjXBhqNBAs7taPKtgfJD+i9JSPZ1xlLoEug2iHpDZnoJZ1zJfohIzdeZNv5OzhamfB5g1K0ruyCoYGcTXwmNRn2jtE+TAtB49FQtmW+b5L2dGR/+d5lmexzkEz0ks46Eh7HyI0XOHr9Hh4OFgxu+B6NysqGaf9x56x2dH/rmHbd2qZjoFD+7hL5fLIfV2ecvECbA2Sil3SaoihsPXeH3zZf5HL0Iyq42jAk+D1qeNmrHZruSE/Tztvv+BkMTKDhcKjUOV+P7u8n3afXll5cjb/K+LrjqeEs6+yzI9uJXgjRCBgHGADTFUUZ+cL2P4E6GU/NAUdFUWwytqUBpzO2RSiKEvKm88lEXzClpSusOBbJ2K2XuHU/kVpe9gwOfo8KsqXC/4u9Cms/g/C9UCIQmv8FhUuoHdU7i0+Mp+eWnoQ/CGdCvQn4FfNTO6R8K1uJXghhAFwCGqBd7PsI0E5RlHOv2P8ToKKiKN0znj9SFOWtliaSib5gS0xJY8GhCCbsvELc42SCfYrwRcP3KFXESu3QdEN6OhybA1u/07ZPqPc/8OuTb5uk3Uu8R/fN3Yl8GMnE+hOpWrSq2iHlS9mto68GXFEUJUxRlGRgMfD+a/ZvByx6+zAlScvUyIAetUqwe3AQA+uXZP+VWILH7mHg4uNcj5U1+Gg0UKUb9DsIHrVh8zcwoyHcyXTspfNsTW2Z3nA6TpZO9N/enxPRJ9QOSe9kJdE7Azeeex6Z8dpLhBBuQAlgx3MvmwohQoUQB4UQLV51EiFE74z9QmNiYrIQlqTvrEyNGFi/FHu/qkPvQA82nb1N3TG7GbriFDfjn6gdnvqsnaHdYmg5A+5dgymBsGuktlonn7Ezs2N6w+nPGqGduXtG7ZD0SlambloDwYqi9Mx43gmopijKJ5nsOwRweX6bEMJJUZRbQggPtH8A6imKcvV155RTN1Jmoh8kMnHXVRYeigCgbTVX+gV5UdTaVOXIdMDjWNg0BE4vA8cyEPI3uOS/9sC3H9+m66auPEh+wMzgmXgX1r82zrklu1M3kYDrc89dgFuv2LctL0zbKIpyK+O/YcAuoGIWzilJL3EsZMoPIT7sHBxEy8rOLDwUQeBvO/lx7VmiHxbwtsgWdtByOrRbou2dM6M+bB6mvdM2HylqUZQZwTOwMLKg95beXI1/7ZhQyqKsjOgN0V6MrQfcRHsxtr2iKGdf2O89YDNQQsl4UyGELZCgKEqSEMIeOAC8/6oLuU/JEb2UFTfiEhi/4zIrjt3EUCPoWN2Nj2t74GhVwEf4ife1q1kdnaVdtjBkvLZCJx+5/uA6XTd1RSCY3Wg2xQsVVzsknZetEb2iKKnAALRJ/DywVFGUs0KIn4QQz5dKtgMWK//9y1EaCBVCnAR2AiPflOQlKatcC5szulUFtg+qTbPyTszaf43A0TsZvu5cwR7hm1pD87HQZS0gYE5zbUlm4n21I8syt0JuTGswjZT0FHpu6UnUoyi1Q8rX5A1Tkt64dvcx43dcZvWJWxhqBO39itOntidFChXgEX5yAuz6FQ5MAMsi2iZp7zVWO6osOxd7jp6be2JrasucxnOwN5M30b2KvDNWKlDC7z5mws4rrDx+EwONoG1VV/rU9sTJRn8W9HhrN4/C6k8g+qy2X07j0WCRP5LmiegT9N7aGxcrF2YFz8LaxFrtkHSSTPRSgRQRm8Ck3VdYfjQSgFaVXehb24viduYqR6aS1GTY9yfs+Q1MrKDxKCjXOl+0UTgYdZD+2/pTyrYU04OnY2FkoXZIOkcmeqlAuxn/hMm7rrLkyA3SFIX3fZ3oF+SFl+Nb3bCtP6LPa5uk3QyFksHQ7A/twuU6bteNXXy+83N8HX2ZVH8SpoYFeEouEzLRSxJw50EiU/eEseDQdZJS02lctij9grwo61wApwLS0+DQFNgxHIQBNPwJKnXV3nWrwzaEbWDo3qEEugTyZ50/MdIYqR2SzpCJXpKeE/soiZn7rzH33+s8TEol6D0H+gV5Fcz1bOOuaStyru0Gt1oQ8hfYeaod1WstvbiU4QeH06REE0YEjEAjdPuPU16RiV6SMvEgMYV5B64zY9814h4nU9Xdln5BXgS951Cw+uErChyfB5u/hbQkqDMMqvcDA91d9Wv66emMOzaOj977iGF+wwrW/69XkIlekl7jSXIaS45EMHVPGLfuJ+Jd1Iq+QZ40LVesYK149SAK1n8BF9eDU0VtG4WiZdWO6pX+CP2DWWdn0adCH/r79lc7HNXJRC9JWZCcms6ak7eYvPsqV6If4VrYjN4BHrSq7IqZcf5sAfzWFAXOrYINg+HJPag1CAK/BEPdW8RdURR+OPADKy+vZGi1oXQo3UHtkFQlE70kvYX0dIVt5+8wafdVjkfEU9jCmC7+7nT2d8PWwljt8PJGQhxs+hpOLQYHb+3o3lX3+sSnpqcyePdgtkVs49dav9Lcs7naIalGJnpJegeKonAk/B6Td19lx4VozIwM+KiqKz1qlcC1cAGpxb+8FdYOhAc3tYub1PsfGOtWDXtSWhL9t/Xn6J2jjKs7rsAuNi4TvSRl08XbD5m6J4zVJ26iAE3KFaN3gAflXApAaWbSQ9j2AxyZDjZu2socjyCVg/qvxymP6bapG9fuX2Naw2n4OvqqHVKek4leknJI1P0nzNofzsJDETxKSsXfw45egSUIKuWIRqPnlR/h+2HNJxB3FSp2goY/g5nurOcb+ySWzhs7E58Uz5xGc/Cy9VI7pDwlE70k5bAHiSksOXyDmfuvEXU/EU8HC3oGePBBRWdMjfT4wm3KE+0qVv+OBwsHaDoGSjdTO6pnIh9G0mljJzRCw/zG8ylmWUztkPKMTPSSlEtS0tJZfyqKaXvDOHvrAXYWxnSs7kYnfzfsLXWvUiXH3DqubZJ25zSUaQFNfgNLR7WjAuBi3EW6buqKo7kjcxvPLTBN0GSil6RcpigKB67GMmPfNbZfiMbYUMMHvs50r1WC94paqR1e7khLgf1jYfdo7QXaRiOh/Ec60STtyO0j9Nnah9J2pZnWcBpmhvrfuTS7SwkihGgkhLgohLgihBiayfauQogYIcSJjEfP57Z1EUJcznh0efdvQ5J0lxCCGl72zOhalW2DatOqsgurT94keOweOs04xM6L0aSn696gKlsMjCBwMPTZB3Yl4Z+PYUFriL+hdmRULVqVkYEjORVzisG7B5Oanqp2SKrKylKCBmiXEmyAdv3YI0C751eKEkJ0BaooijLghWMLA6FAFUABjgKVFUW597pzyhG9pA/uPU5m4eEI5vwbTvTDJDwdLOhWswQfVnLG3Fh32wu8k/Q0ODwNtv8IQgP1f4AqPVRvkrbkwhJ+PvQzLUu25Hv/7/W6VUJ2R/TVgCuKooQpipIMLAbez+K5g4GtiqLEZST3rUCjLB4rSfmarYUx/et4sW9IXcZ+5Iu5sSHfrjqD/4gdjNhwnpvxT9QOMedoDKB6H+h3AFyqwoYvYXZTuHtZ1bA+8v6IXuV6seLyCqacmqJqLGrKSqJ3Bp7/LBaZ8dqLWgohTgkhlgshXN/yWIQQvYUQoUKI0JiYmCyEJUn5g7GhhhYVnVkzoCbL+/hTy8ue6fuuETBqB33nH+VQWCy6eK3sndi6Q6d/4P0J2tWsJtXULnaSpt7UyScVPyHEM4QJJybwz+V/VItDTVn5/JjZZ50X/1WuBRYpipIkhOgDzAHqZvFY7YuKMhWYCtqpmyzEJUn5ihCCKu6FqeJemJvxT5h34DqLj0Sw8cxtShcrRLca7oT4OuX/8kwhoGJH8GoAG77Q3mx1NiP5Fy2nQjiCH2r8QOyTWH488CP2ZvYEuATkeRxqysqIPhJwfe65C3Dr+R0URYlVFCUp4+k0oHJWj5WkgsjZxoyhjb05MLQeIz8sR3q6wlcrTuE/YjsjN17Qj2kdqyLw0XxoM1fbGXNqEGwfDimJeR6KkcaIMUFjKGVbii92f8HZ2LN5HoOasnIx1hDtxdh6wE20F2PbK4py9rl9iimKEpXx9QfAEEVRqmdcjD0KVMrY9Rjai7FxrzunvBgrFTSKonAwLI45/4az5dxtABqUKUIXf3f8Pe3y/0XEhDjY8i2cWAD2pbRN0or75XkYMQkxdNjQgeS0ZBY0XYCzZaYzyflStuvohRBNgLGAATBTUZRfhBA/AaGKoqwRQowAQoBUIA7oqyjKhYxjuwPfZLzVL4qizHrT+WSilwqym/FPWHDwOouP3CDucTJejpZ09nfjw0ouWJrk82qdK9u1TdLu34BqvaHed2CSt2v3hsWH0XFjR+xM7ZjfZL7e3FAlb5iSpHwoMSWNdaeimHcgnJOR97EwNuDDSi508nejVJF8fBNW0kPY/pO2HNPaFZqPBa96eRpC6O1Qem/tTXmH8kxtMBVjg/zfflomeknK507ciGfugXDWnYoiOTUdvxKF6eTvRsMyRTE2zKerYEUchNUDIPYy+HbQNkkzz7t1ezde28hXe76icYnGjAwYme/XnpWJXpL0RNzjZJaG3mD+wetE3nuCvaUJ7aq50q5acZxs8uFt/imJsGc07BsL5nbQ9Hcok9XbdLLv6dqzPcv15LNKn+XZeXODTPSSpGfS0hV2X4pm/sEIdl6MRgB1vYvQsXpxAks65L+WyVGnYHV/uH0KSodAk9+1VTu5TFEUfjr4E8svLed7/+9pVapVrp8zt8hEL0l67EZcAgsPR7As9AZ3HyVTvLA57aoVp3UVl/zVQTMtRdv+eNdIMDKD4F/Bt32uN0lLTU9lwI4BHLx1kIn1J1LDqUauni+3yEQvSQVAcmo6m8/eZv7B6xy6FoeRgSDYpyjt/Yrj75GPSjTvXtYucBJxADzrQrOxYOuWq6d8lPyIzps6E/UoirmN51LStmSuni83yEQvSQXMleiHLDx0g+VHb/AgMRUPewvaVStOy8ouFM4PC5ynp0PoDO1dtYoC9b+Hqr1ytUna7ce3ab++PQYaAxY2WYiDuUOunSs3yEQvSQXU0xLNhYeucywiHmMDDY3KFqVdteJU9yis+6P8+AhY9zlc2Qau1SFkPDiUyrXTnYs9R9dNXfG09mRmo5n5qo+9TPSSJHHh9gMWH77BimORPMwY5bet5krLSi7Y6fJcvqLAqSWwaSgkP4baQ6DmZ9p++LlgR8QOBu4cSH23+vxe+/d8U3YpE70kSc88SU5j/ekoFh+OIPT6PYwMBA3LFKVtNVdqetrrbsXOo2jYMBjOrdI2Rwv5G5x8c+VUc87O4ffQ3/NV2aVM9JIkZerynYcsOnyDlccjiU9IwcXWjI+quNKqigvFrHV02uL8Wlj/BTy+CzU/hdpDwcg0R0+hKArDDw5n2aVlDK85nBZeLXL0/XODTPSSJL1WYkoaW87dYfHhCP69GotGQNB7jrSp4kq90o4YGejY9MWTe9omacfng52XdnTv5p+jp0hJT6Hftn6E3gllWoNpVCmaaQ7VGTLRS5KUZddjH7M09AbLj0Zy50ES9pbGtKzkQpuqrng65G0Dsje6uhPWfqq9aFu1l7Y6xyTn+gA9SH5Ax/9r786jo6qzXC3zMgAAD7NJREFUBI5/bxICsgQDYUkCYRmDsoUlCDIKioJACCDNInDQdsRlXFvpdmE8iG033bQeR+mRPi5Iq92yKKLGEDYHtxFBIWISaFBAlmxCWBISyH7nj1d6Yg4hj1QloYr7OSfnVOW9eu9eKrl5/H6vfjdlFseLj7MsYRkxYTE+O7avWaE3xpy38opKPv3uKCu/Psym3Ucor1QGdQln2qDOjIuLpMWFspJmSSFs+iNsfQnCop1F0mJH+ezwhwoOMTNlJuFNw3lr3FuEhYb57Ni+ZIXeGOOVI6eKeS81i5XbDrP/aBHNQ4NJjItk6qDODOoSfmHcpnn4K2eRtLw9EDcdxvzZZ4ukbcvdxp0b72Rwx8EsvmExIUEXyB+5KqzQG2N8QlVJPXSCt7/OJDktm6LSCrpFtGBKfCcmD+xEx9a+nRQ9b+Ul8NmzTp/aS8Ih4VnodZNPllFY/f1q5m+ez8wrZjJ3yFwfBOtbVuiNMT5XVFJOSnoO72zP5KsfjhMkMCy2HVMHdWJkzw6N2/s2N925us/ZAVckOoukhUV6fdhnv36WN3e9ybyr5jHt8mk+CNR3fNFhagywCKfD1BJVXVht+xzgDpwOU0eB21X1oGdbBZDu2fWQqk6o7XxW6I3xLwfyili1PZN3UzPJyS8mrFkIE/pHMTW+M3GdWjfO0E5FOWxZDB//CYKbwugFTtNyL2KpqKzggU0PsDl7My+PepkhkQ3fDrEmXhV6EQnG6Rk7CqfZ99fADFXdVWWfEcBWVT0tIvcA16nqzZ5thap6XlP1VuiN8U8VlcrmfXms2p7JuoxcSsoriW3fksnxnZg0IJoOYY0wtHNsn7NI2sEvoPt1ziJpbbrV+XCFpYXMSplFXnEeyxOW0zmss89C9Ya3hX4o8JSqjvY8nwugqn+uYf8BwIuqerXnuRV6Yy5CBcVlrEnLYdX2TLYfPEGQwDWx7Zg8MJrRvTs27NBOZSVsXwobnwKtgOvnwZC7IahuMRwuOMyMlBlENIvgnwn/pGVo49926m2hnwKMUdU7PM9vAYao6v017P8ikKuqf/Q8Lwd24AzrLFTV92t43V3AXQAxMTHxBw8edJObMcYP7D9ayOrULFanZpKdX0yrpiGMi4tkcnynhr1rJz/TWSTt+w0QPQgmvgjte9bpUFtztnL3xru5JvoaFo1YRHAd/2j4ireFfiowulqhH6yqD5xl31nA/cC1qlri+V6UqmaLSHdgE3CDqu471zntit6YwFRZqWzZf4x3U7NYm5HD6dIKYto0Z9KAaH41MJoubVvUfxCqkP4OrH3MaVR+7aNw9UMQcv7LN6/YvYIFWxcwu89sHop/qB6Cda9Bhm5EZCTwPzhF/kgNx3odSFbVVec6pxV6YwJfUUk56zJyee+bLL7Yl4cqDOoSzqSB0ST2jaJ18/pZnfJnhUdh3WOQ8S607+1c3UcPPO/DPP3l07zz3Tv8ZdhfSOieUA+BuuNtoQ/BmYy9AcjCmYydqao7q+wzAFiFM8TzfZXvhwOnVbVERCKAL4GJVSdyz8YKvTEXl5z8M7z/TTarUzP5/kghocFBXH9FeyYNjGbE5e0JDanHtXZ2p8CaOVD4Iwy9H0b8l9PK0KWyijLu2HAHO4/t5I2xb9C7be/6i/UcfHF7ZQLwAs7tlUtVdYGIPA1sU9UkEfkI6AvkeF5ySFUniMi/Ay8DlUAQ8IKqvlbb+azQG3NxUlV2ZhewOjWLpG+zyCss5dLmTUiMi2TSgGgGxtTTeP6Zk7DxSUh9A9p0dxqcdL3G9cuPnTnGjDUzqNRKViSuIOKSCN/HWAv7wJQxxu+UV1Ty+d483kvNYsOuXIrLKolp05yb+kcxcUB0/Sywtv9TZ5G0Ewdg0O0w8vfQzN3aNruP7+aWlFvo2bYnr934Gk3qqTFKTazQG2P8WmFJOeszcnl/RxZf7M2jUqFvdGtuGhDN+H6RtG/lw/vzS0/Dxwtgy9+gVSQkPg89Rrt66bof1vHIZ48wrcc05g2d57uYXLBCb4wJGEcKikn6Npv3d2SRkVVAkMDVl0UwsX80o3t3oFUzH11JZ25zllE4+i/oOxXGLIQWtQ/JPL/9eZZmLOXJoU8ytcdU38TighV6Y0xA2nvkFB/scIr+4eNnaBoSxMieHZjQP4rrLm9H0xAv720vL4XPn3O+moXB2Gegz+RzLqNQUVnBfZvuY2vOVpaOXsqA9gO8i8ElK/TGmIDmrKp5kg92ZJGclsPxolLCmoWQ0DeSCf2jGNKtLcHe9ML9cadzdZ+dCj3GQuJ/Q1hUjbvnl+Qzc81MisqKWJm4kg4tOtT93C5ZoTfGXDTKKir5Ym8eSTuyWb8zl6LSCtq3akpiXBQT+0fVfZG1ygpn3H7TAghuAqOehvjbary633tiLzNTZhIbHsvfR/+d0ODz/0DW+bBCb4y5KJ0prWDT7iN8sCOLT/YcpbSikq5tmzO+XxQT+kUR26EObQeP7YMPfwMHPoeuw2DCX51bMs9i48GNzPlkDlN6TGH+0PleZnNuVuiNMRe9/NNlrN+ZS9K32Wze59y5c0XHVozvF8X4uChi2jZ3fzBV5577DfOgogyufwKuuvesi6QtSl3EkvQl9T45a4XeGGOqOHKqmJS0HD5My2H7wRMA9Ot8KePjIkmMi3LfKasgG5LnwHdrIToeJrwIHXr9Ypeqk7Ovj3mdfu36+TodwAq9McbUKPPEaZLTckhOyyYjqwARuLJLG8b3i2Rs30giWjY99wFUnfVy1j4KxQUw7LfOV5VF0vJL8rk5+WbKKstYmbiyXj45a4XeGGNc2H+08Oei/92PhQQJDP23tiTGRTGmd0fCW5xjQrXoGKx7HNLfhnY9YeJi6BT/8+Y9x/cwK2UWvSN68+qNr9IkyLefnLVCb4wx52lP7imS07JJTsvhh7wiQoKEqy+LYFxcJKN7dax5dc3v1jtr3p/KccbtRzwBoc74f/L+ZOZ+PpdZPWfx2ODHfBqvFXpjjKmjnxZa+zAtmzVpOWSeOEOTYGFYbDvG9Y1kVO8OhFX/NG5xAXw0H7YthfCuziJp3YYDsPCrhbz1r7d4ZvgzjO021mdxWqE3xhgfUFXSMvNJTssmJT2XrJNnCA0OYlisc6U/sle1on/g/5x+tcf3w8Bfw41/oCy0ObPXz2b38d0sS1jGZeGX+SQ2K/TGGONjqsqOwydJTsthbXoO2fnFhAYHMbxHBAl9qxT90tPwyZ/gy8XQsgMkPs/RzoOYljyNFk1asHzcclqF1uF+/mqs0BtjTD2qrFR2ZJ5kTbWiPyw2grF9IxnVqwOtj6c7yygc2Ql9JpN65S3M/nQOwzsN54URL3i9zr4VemOMaSA/Ff2UtBzWZjjDO02ChWsui2Bc7wjGFazkks3PQdNW/CP+VzyTtYGH4x/m9j63e3VeX3SYGgMswukwtURVF1bb3hR4E4gHjgE3q+oBz7a5wGygAnhQVdfXdj4r9MaYQKCqfJuZT0p6DinpzkRuSJAwJeYUvyt+kbYn03ike282ahFLRi/hyo5X1vlc3vaMDcbpGTsKyMTpGTujat9XEbkXiFPV/xSR6cAkVb1ZRHoBy4HBQBTwEdBDVSvOdU4r9MaYQKOqZGQVsCY9h7UZORw+VsjtIeu4J3QVt0W1Ib9ZK1bdlET7lh3rdPxzFXo3HXcHA3tVdb+qlgIrgInV9pkIvOF5vAq4QZwBp4nAClUtUdUfgL2e4xljzEVFROjbqTWPj72CT353HckPXkuzYQ/ym0sWcWt2GMVlRdy3bAyni074/NwhLvaJBg5XeZ4JDKlpH1UtF5F8oK3n+1uqvTb6bCcRkbuAuwBiYmLcxG6MMX5JROgVFUavqDAYfTnf5yYwZcPjHCzLIKRZC5+fz02hP9tUcPXxnpr2cfNa55uqrwCvgDN04yIuY4wJCLEdw3j01r/V2/HdDN1kAp2rPO8EZNe0j4iEAK2B4y5fa4wxph65KfRfA7Ei0k1EQoHpQFK1fZKAX3seTwE2qTPLmwRMF5GmItINiAW+8k3oxhhj3Kh16MYz5n4/sB7n9sqlqrpTRJ4GtqlqEvAa8A8R2YtzJT/d89qdIvI2sAsoB+6r7Y4bY4wxvmUfmDLGmADg7e2Vxhhj/JgVemOMCXBW6I0xJsBZoTfGmAB3QU7GishR4GAdXx4B5PkwHH9gOQe+iy1fsJzPVxdVbXe2DRdkofeGiGyraeY5UFnOge9iyxcsZ1+yoRtjjAlwVuiNMSbABWKhf6WxA2gElnPgu9jyBcvZZwJujN4YY8wvBeIVvTHGmCqs0BtjTIDz20IvImNEZI+I7BWRx8+yvamIrPRs3yoiXRs+St9xke8cEdklImki8r8i0qUx4vSl2nKust8UEVER8ftb8dzkLCLTPO/1ThFZ1tAx+pqLn+0YEflYRL7x/HwnNEacviIiS0XkiIhk1LBdROSvnn+PNBEZ6PVJVdXvvnCWS94HdAdCgW+BXtX2uRd4yfN4OrCyseOu53xHAM09j+/x53zd5uzZrxXwGU7LykGNHXcDvM+xwDdAuOd5+8aOuwFyfgW4x/O4F3CgseP2MufhwEAgo4btCcBanA59VwFbvT2nv17Re9Ow3B/Vmq+qfqyqpz1Pt+B08/Jnbt5jgD8AzwDFDRlcPXGT853AYlU9AaCqRxo4Rl9zk7MCYZ7HrfHzLnWq+hlO346aTATeVMcW4FIRifTmnP5a6M/WsLx60/FfNCwHfmpY7o/c5FvVbJwrAn9Wa84iMgDorKrJDRlYPXLzPvcAeojIFyKyRUTGNFh09cNNzk8Bs0QkE0gBHmiY0BrN+f6+18pNc/ALkTcNy/2R61xEZBYwCLi2XiOqf+fMWUSCgOeB2xoqoAbg5n0OwRm+uQ7nf22fi0gfVT1Zz7HVFzc5zwBeV9XnRGQoTje7PqpaWf/hNQqf1y5/vaL3pmG5P3LVZF1ERgJPABNUtaSBYqsvteXcCugDfCIiB3DGMpP8fELW7c/1B6papqo/AHtwCr+/cpPzbOBtAFX9EmiGs/hXoHL1+34+/LXQe9Ow3B/Vmq9nGONlnCLv7+O2UEvOqpqvqhGq2lVVu+LMS0xQVX/uQenm5/p9nIl3RCQCZyhnf4NG6Vtucj4E3AAgIj1xCv3RBo2yYSUBt3ruvrkKyFfVHG8O6JdDN+pFw3J/5DLfZ4GWwDueOedDqjqh0YL2ksucA4rLnNcDN4rILqACeERVjzVe1N5xmfNvgVdF5GGcIYzb/PiiDRFZjjP0FuGZd5gPNAFQ1Zdw5iESgL3AaeA/vD6nH/97GWOMccFfh26MMca4ZIXeGGMCnBV6Y4wJcFbojTEmwFmhN8aYAGeF3hhjApwVemOMCXD/D5yC2ZUrxdCZAAAAAElFTkSuQmCC\n",
      "text/plain": [
       "<Figure size 432x288 with 1 Axes>"
      ]
     },
     "metadata": {
      "needs_background": "light"
     },
     "output_type": "display_data"
    }
   ],
   "source": [
    "p = torch.linspace(0.,1,100)\n",
    "\n",
    "pows = [0.5,1.,2.]\n",
    "for e in pows:\n",
    "    f = SchedPoly(2, 0, e)\n",
    "    plt.plot(p, [f(o) for o in p], label=f'power {e}')\n",
    "plt.legend();"
   ]
  },
  {
   "cell_type": "code",
   "execution_count": null,
   "metadata": {},
   "outputs": [],
   "source": [
    "#export\n",
    "def combine_scheds(pcts, scheds):\n",
    "    \"Combine `scheds` according to `pcts` in one function\"\n",
    "    assert sum(pcts) == 1.\n",
    "    pcts = tensor([0] + L(pcts))\n",
    "    assert torch.all(pcts >= 0)\n",
    "    pcts = torch.cumsum(pcts, 0)\n",
    "    def _inner(pos):\n",
    "        if pos == 1.: return scheds[-1](1.)\n",
    "        idx = (pos >= pcts).nonzero().max()\n",
    "        actual_pos = (pos-pcts[idx]) / (pcts[idx+1]-pcts[idx])\n",
    "        return scheds[idx](actual_pos.item())\n",
    "    return _inner"
   ]
  },
  {
   "cell_type": "markdown",
   "metadata": {},
   "source": [
    "`pcts` must be a list of positive numbers that add up to 1 and is the same length as `scheds`. The generated function will use `scheds[0]` from 0 to `pcts[0]` then `scheds[1]` from `pcts[0]` to `pcts[0]+pcts[1]` and so forth."
   ]
  },
  {
   "cell_type": "code",
   "execution_count": null,
   "metadata": {},
   "outputs": [
    {
     "data": {
      "image/png": "iVBORw0KGgoAAAANSUhEUgAAAXQAAAD4CAYAAAD8Zh1EAAAABHNCSVQICAgIfAhkiAAAAAlwSFlzAAALEgAACxIB0t1+/AAAADh0RVh0U29mdHdhcmUAbWF0cGxvdGxpYiB2ZXJzaW9uMy4xLjEsIGh0dHA6Ly9tYXRwbG90bGliLm9yZy8QZhcZAAAgAElEQVR4nO3dd3RVdbrG8e+bnhCSEBJKGimEEppgpEoCggoWGMeKDRUpdpdznXHK9c4413udPo4yQ7U7OqhXRQUZCyZ0CSKdQHpCS2ghENJ/948EJ4OBnMA5Z5/yftZirXNydpJnG/L4Y5+93y3GGJRSSrk/H6sDKKWUsg8tdKWU8hBa6Eop5SG00JVSykNooSullIfws+obR0VFmcTERKu+vVJKuaVNmzYdNsZEt/WaZYWemJhITk6OVd9eKaXckogUn+s1PeSilFIeQgtdKaU8hBa6Ukp5CC10pZTyEFroSinlIdotdBF5SUTKRWT7OV4XEfmLiOSJyFYRGWb/mEoppdpjywr9FWDSeV6fDKS2/JkF/O3iYymllOqods9DN8Zki0jieTaZCrxmmufwrheRCBHpaYw5YKeMykI19Y28uaGEyuo6q6M4hYjg5yP4+grhwf7EdwkhPjKEuC7B+PvqEUrl2uxxYVEsUNrqeVnLx75X6CIyi+ZVPAkJCXb41srR/vDPXBauKkTE6iTOca7bAwT7+3JZUiSjU7qS2Sea/j3DnBtMKRvYo9Db+lVv89fCGLMAWACQnp6ud9Zwcd+UHGPx6kJuH5HA/9wwyOo4TmGMobHJ0NBkOHqqjtKj1ZQeO832fZWszT/Mc8t389zy3QyICePWy+KZOiSW8BB/q2MrBdin0MuA+FbP44D9dvi6ykI19Y08+c4WeoQF8dPJ/ayO4zQigp+v4OcLMRHBxEQEMwK46dI4AMqravh0+0H+sbGUpz/cwXPLdzN9dCKzM5KJCAmwNrzyevY4KLgUuLvlbJeRQKUeP3d/z3+xl/yKU/zvjYPpHKQr0DO6dQ7i7lGJfPLoWD5+5HIm9O/OvKx8Lv/NSv78+R5q6hutjqi8mC2nLb4FrAP6ikiZiMwQkTkiMqdlk2VAAZAHLAQedFha5RS7DpxgQXYBt6THkdmnzaFuChgYG84L04by6WMZXN47ij9/vpdJf85mbf5hq6MpLyVW3SQ6PT3d6LRF1/TIW5v5anc5q39yhR4f7oA1eYf52fvbKD5Sza3p8fzn9WmEBlo20FR5KBHZZIxJb+s1PQ9L/ZuSI9V8snU/t49M0DLvoDG9o1jxeAZzMlN4Z1MpU15cze6DJ6yOpbyIFrr6N4tWF+DrI9w3JsnqKG4pyN+Xpyb34837R1JV08AP5q7hnZzS9j9RKTvQQlffOXKyliU5pdwwNJbuYUFWx3Fro1K6suzRsQxL6MKT727lvz/eSVOTnqmrHEsLXX3n1XXF1NQ3MSsj2eooHiG6cyCvzxjBPaMTWbS6kEfe2qxnwSiH0ndsFADVdQ28tq6Iif2707tbZ6vjeAxfH+G/rk8jNiKYZ5ft4tCJGhZPv0zfn1AOoSt0BcCSjaUcr65nTqauzu1NRJiZkczc24extaySOxav57iXzMZRzqWFrmhobGLhqkLSe3UhPTHS6jge69rBPZl/16XsOXSSOxZt4NgpLXVlX1roik+2HWDf8dPMzkyxOorHG9+vGwvuupS95Se5XUtd2ZkWupczxjAvq4De3UKZ0K+b1XG8wri+3Vh0dzr5FSe595WNVNc1WB1JeQgtdC+3au9hdh04wayMZHx8vGRGrgvI6BPNC9OGsrXsOA+9+Q31jU1WR1IeQAvdy83Pzqd7WCBTL4mxOorXuXpAD569YRArcyv4yXtb9Tx1ddH0tEUvtq2skjV5R/jZNf0I9PO1Oo5XmjY8gYqqWv742R5iwoP5j6v7Wh1JuTEtdC82LzufzoF+TBuud4+y0iNX9GbfsdO8uDKP1O6hTL0k1upIyk3pIRcvVXzkFMu3HeCOkb103rnFRIRf/2AgwxMj+fG7W9lSetzqSMpNaaF7qUWrCvHz8eG+MYlWR1FAgJ8Pf7tzGFGhgcx6PYdDJ2qsjqTckBa6FzozhOuHw2LppkO4XEbX0EAWTU+nqqaBB/XMF3UBtNC90Ktri6hrbGKmDuFyOf17hvHcjYPZVHyM33662+o4ys1ooXuZU7UNvLqumCv7dyclOtTqOKoNU4bEcNfIXixcVciKHQetjqPciBa6l1mSU0rl6XrmjNPL/F3ZL67rz+C4cP7jnS0UHzlldRzlJrTQvUh9YxOLVhVyWWIXhiV0sTqOOo9AP1/m3j4MAR59a7MeT1c20UL3Ip9sbR7CNUeHcLmF+MgQnrtxMFvKKnn+871Wx1FuQAvdSzQP4contVso4/vqEC53cc2gntx8aRxzv8pjQ8ERq+MoF6eF7iWy9x5m98EqHcLlhv5rygASIkN4YskWKk/XWx1HuTAtdC8xPyufHmFBelm5GwoN9OPPt17CwRM1/NeH262Oo1yYFroX2Fp2nLX5R5hxeRIBfvojd0dDE7rw0PjefPDtfv6ppzKqc9Dfbi8wP6uAzkF+3DY83uoo6iI8PL43/XuG8bP3t+udjlSbtNA9XNHhUyzffoA7dQiX2wvw8+H3Nw/meHUdv/poh9VxlAvSQvdwi1YX4Ofjw706hMsjDIgJ5+Ermg+96FWk6mxa6B7s8Mla3skp48ZLY+nWWYdweYqHxvcmrWcY//nBdk7U6Fkv6l+00D3YmSFc94/VIVyexN/Xh+duHMThk7U6wEv9Gy10D3WqtoHX1hVzVZoO4fJEg+MiuHdMEm+sL2FT8VGr4ygXYVOhi8gkEckVkTwReaqN1xNEZKWIbBaRrSJyjf2jqo74x8aWIVx6mb/HeuLKPsRGBPPT/9tGXYPOelE2FLqI+AJzgclAGjBNRNLO2uwXwBJjzFDgNuCv9g6qbFff2MTi1YUMT4xkqA7h8lidAv349Q8GsOfQSRZk51sdR7kAW1bow4E8Y0yBMaYOeBuYetY2BghreRwO7LdfRNVRH2/d3zyEa5weO/d0V/TrzrWDevLCl3mUHq22Oo6ymC2FHguUtnpe1vKx1n4J3CkiZcAy4JG2vpCIzBKRHBHJqaiouIC4qj3GGOZnFdCneyjj+ugQLm/wi+v64+sjem66sqnQ25rkZM56Pg14xRgTB1wDvC4i3/vaxpgFxph0Y0x6dHR0x9OqdmXtqWD3wSpmZ6ToEC4v0TM8mMcmpPL5rnI+33nI6jjKQrYUehnQ+prxOL5/SGUGsATAGLMOCAKi7BFQdcz8rAJ6hgdx/ZAYq6MoJ7p3TBK9u4Xyq493UFPfaHUcZRFbCn0jkCoiSSISQPObnkvP2qYEmAAgIv1pLnQ9puJkW0qPs65Ah3B5owA/H56ZMoDSo6f561f6Bqm3ave33hjTADwMrAB20Xw2yw4ReUZEprRs9iNgpohsAd4C7jHGnH1YRjnY/Oz8liFcCVZHURYY3TuK64fEMD8rX98g9VI2LeOMMcuMMX2MMSnGmGdbPva0MWZpy+OdxpgxxpghxphLjDH/dGRo9X3NQ7gOctfIXoQG+lkdR1nkZ9f0w0eE55brFaTeSP9d7iEWrirA39eHe3QIl1frGR7MnMwUPtl2gPV6yzqvo4XuASqqanlnUxk3DovTIVyKWRnJxEYE86uPdtLYpEc+vYkWugd4dW0R9Y1NzBybZHUU5QKCA3z56TX92HXgBEtyStv/BOUxtNDdXPMQriImDehBsg7hUi2uHdST4YmR/H5Fro7Y9SJa6G7ura9LOFHTwKwMvcxf/YuI8J/XpXHkVB1/09MYvYYWuhurb2zipdWFjEjSIVzq+wbFhXPD0FgWry5k3/HTVsdRTqCF7sY+2rKf/ZU1zBmnI3JV2/7j6r4I8PsVuVZHUU6ghe6mzgzh6tu9M+P66Fwc1bbYiGBmXJ7E+5v3sbXsuNVxlINpobupr3IryD1UxezMZER0CJc6twfGpdC1UwDPfrILvYDbs2mhu6l5WfnE6BAuZYPOQf48NjGVDYVHWZlbbnUc5UBa6G5oc8kxNhQeZcbYZPx99Ueo2jdteAKJXUP4zfJcvdjIg2kbuKEF2QWEB/tz22Xx7W+sFODv68OTV/cj91AV72/eZ3Uc5SBa6G6moOIkn+44yJ0jE+ikQ7hUB1wzqAdD4sL54z9zdWa6h9JCdzMLVxU2D+EarZf5q44REX4yuR/7K2t4fV2x1XGUA2ihu5Hyqhre+6aMmy6NI7pzoNVxlBsanRJFZp9oXlyZR+VpHQngabTQ3ciZIVyzxupl/urC/XhSXypP17NoVYHVUZSdaaG7iZO1Dby+rpjJA3uQGNXJ6jjKjQ2ICee6wT1ZvLqQwydrrY6j7EgL3U283TKEa3aGXuavLt4TV/ahtqGJuSvzrI6i7EgL3Q3UNTSxeHUhI5MjGRIfYXUc5QGSo0O5aVgcb64v0cFdHkQL3Q18tGU/ByprmJ2pq3NlP49NTAXgL5/vtTiJshctdBdnjGF+dj79eugQLmVfMRHB3DmyF+9sKiW/4qTVcZQdaKG7uJW55ew5dFKHcCmHeHB8CkH+vjyvq3SPoIXu4uZlFRAbEcx1g3UIl7K/qNBA7hmdyEdb95N7sMrqOOoiaaG7sG9KjvF14VFmXJ6kQ7iUw8zKSCY0wI8/fbbH6ijqImlLuLAFWc1DuG7VIVzKgSJCApgxNolPdxxk+75Kq+Ooi6CF7qIKKk6yYudB7hrZS4dwKYe77/IkwoP9+aOu0t2aFrqLWriqgABfH+4Zk2h1FOUFwoL8mZ2ZzJe7y/mm5JjVcdQF0kJ3QeUnanhv0z5uTo8jKlSHcCnnmD4qkchOAXos3Y1pobugl9cW0dDUxP2X6xAu5TydAv2YnZHMqr2H2VR81Oo46gJoobuYqpp63lhfzOSBPXUIl3K6u0b1Iio0gD99pueluyObCl1EJolIrojkichT59jmFhHZKSI7ROTv9o3pPd76uoSqmgZmZejqXDlfSIAfszNSWJ13mK8LdZXubtotdBHxBeYCk4E0YJqIpJ21TSrwU2CMMWYA8LgDsnq8M0O4RiV31SFcyjJ3juxFVGigHkt3Q7as0IcDecaYAmNMHfA2MPWsbWYCc40xxwCMMeX2jekdPvx2H4dO1DI7U1fnyjrBAb7MyUxmXcER1hccsTqO6gBbCj0WKG31vKzlY631AfqIyBoRWS8ik9r6QiIyS0RyRCSnoqLiwhJ7qKYmw/zsAvr16EymDuFSFrtzZC+iOwfqjBc3Y0uhtzURypz13A9IBcYB04BFIvK9YwbGmAXGmHRjTHp0tJZWa1/uLiev/CRzMlN0CJeyXJC/L7MzmlfpG3SV7jZsKfQyoPW153HA/ja2+dAYU2+MKQRyaS54ZaP52fnERgRz7eCeVkdRCoA7RjQfS3/+C12luwtbCn0jkCoiSSISANwGLD1rmw+A8QAiEkXzIRi9A62NNhUfZWPRMe4fq0O4lOs4cyx9bf4RPePFTbTbHsaYBuBhYAWwC1hijNkhIs+IyJSWzVYAR0RkJ7ASeNIYo/9Os9H8rAIiQnQIl3I9zav0AJ7/Qs94cQc2TX0yxiwDlp31sadbPTbAEy1/VAfklZ/ks12HeGR8b0ICdAiXci3BAb7Mzkjh2WW7yCk6SnpipNWR1Hnov+8ttjC7eQjX3aMTrY6iVJvuGJnQskrXY+muTgvdQodO1PD+5n3ckh6vQ7iUywoJ8GPm2OYZLzqJ0bVpoVvo5TUtQ7jGJlkdRanzunNkLyI7BfCCrtJdmha6RU7U1PPm+mImD+pJr646hEu5tk6Bftw/NomVuRVsKT1udRx1DlroFnlrQwlVtQ3MyUixOopSNrl7VCIRIf688KWu0l2VFroFahsaeWlNIWN6d2VQXLjVcZSySWigHzPGJPH5rnK996iL0kK3wIff7ufQiVpm6epcuZnpYxIJC/LTVbqL0kJ3sqYmw/ysfPr3DCMjNcrqOEp1SFiQP/eOSWLFjkPsPnjC6jjqLFroTvbF7nLyK04xJzNZh3Apt3TfmCRCA/144cs8q6Oos2ihO9n8rJYhXIN0CJdyT+Eh/kwf3Ytl2w6w91CV1XFUK1roTpRTdJSc4mPMHJuEnw7hUm5sxuXJBPv78uJKXaW7Em0VJ5qXVUCXEH9u0SFcys1FdgrgrlG9+GjLfgoqTlodR7XQQneSvPIqPt91iLtHJeoQLuURZo5NJsDPh7kr862OolpooTvJguwCgvx9uHtUL6ujKGUXUaGB3DGiFx98u4+SI9VWx1FooTvFwcp/DeHqqkO4lAeZnZGMr4/w16/0WLor0EJ3gpfXFNLYZLj/8mSroyhlV93Cgph2WTzvfVNG2TFdpVtNC93BTtTU8+aGEq4dHENC1xCr4yhld7Mzm694npelx9KtpoXuYH/fUMLJ2gZmZ+jqXHmmmIhgbk6PZ8nGMg5W1lgdx6tpoTtQbUMjL60u5PLeUQyM1SFcynM9kJlCkzG6SreYFroDfbB5H+VVtczO1NW58mzxkSH8cFgsb31dQnmVrtKtooXuIE1NhvnZBQyICePy3jqES3m+h8b3pqHJsDC7wOooXksL3UE+33WIgopTzM5M0SFcyiv06tqJqZfE8Mb6Eg6frLU6jlfSQncA03IsMa5LMNcM7GF1HKWc5qHxvaltaGTRqkKro3glLXQHyCk+xjclx5k5NlmHcCmvkhIdynWDY3htXRFHT9VZHcfraNs4wPysfLqE+HNzepzVUZRyuoev6M3p+kYWr9Zj6c6mhW5new9V8fmucqaP1iFcyjv16d6Zawb25NW1xRyv1lW6M2mh29m/hnAlWh1FKcs8MqE3J2sbeGm1Hkt3Ji10OzpQeZoPvt3HrenxRHYKsDqOUpbp1yOMSQN68PKaIiqr662O4zW00O3o5TVFNBm4f6xeSKTUoxNSqapt4OW1ukp3Fi10O6k8Xc/fN5Rw7aCexEfqEC6l0mLCuCqtOy+tLuREja7SnUEL3U7ODOGapUO4lPrOoxNSOVHTwCtriqyO4hVsKnQRmSQiuSKSJyJPnWe7m0TEiEi6/SK6vpr6Rl5aU8jYVB3CpVRrA2PDmdi/O4t1le4U7Ra6iPgCc4HJQBowTUTS2tiuM/AosMHeIV3dB5v3UVFVy+yMFKujKOVyHp+YSuXpel2lO4EtK/ThQJ4xpsAYUwe8DUxtY7tfA78FvGrUWlOTYUHLEK4xvbtaHUcpl3Nmlb5oVYGu0h3MlkKPBUpbPS9r+dh3RGQoEG+M+fh8X0hEZolIjojkVFRUdDisK/ps1yEKDp9ijg7hUuqcHp+ox9KdwZZCb6ulzHcvivgAfwJ+1N4XMsYsMMakG2PSo6OjbU/pos4M4YqPDGayDuFS6pwGxoZzZVrzKr3ytK7SHcWWQi8D4ls9jwP2t3reGRgIfCUiRcBIYKk3vDG6segYm3UIl1I2eUzPeHE4W1poI5AqIkkiEgDcBiw986IxptIYE2WMSTTGJALrgSnGmByHJHYh87PyiewUwM2Xxre/sVJe7rtV+mpdpTtKu4VujGkAHgZWALuAJcaYHSLyjIhMcXRAV7XnUBVf7C5n+qhEggN8rY6jlFt4fGIqVTUNLNYZLw5h0zhAY8wyYNlZH3v6HNuOu/hYrm9+VgHB/r7cPaqX1VGUchsDYsKZPLAHL60u5L4xiUSE6Mwje9IDvxfgQOVpPvx2H7ekx9FFh3Ap1SGPT+zDqboGFui9R+1OC/0CvLS6EIMO4VLqQvTt0ZnrBsfwytoijui9R+1KC72Dzgzhum6wDuFS6kI9NiGVmvpGXaXbmRZ6B725oZhTdY06hEupi9C7WyhTL4nl1XVFlFd51cXlDqWF3gE19Y28tLqIsalRDIjRIVxKXYzHJqRS32j468p8q6N4DC30Dnh/8z4On6xlTqYO4VLqYiVGdeKW9Dj+vqGEfcdPWx3HI2ih26ixybAwu4CBsWGMTtEhXErZw8NXpALwl8/3WpzEM2ih2+iznQd1CJdSdhYbEcztIxJ495syCg+fsjqO29NCt4Exhr9lFZAQGcKkATqESyl7enB8CgG+Pvz58z1WR3F7Wug2+LrwKFtKjzNzbJIO4VLKzrp1DmL66ESWbtnPrgMnrI7j1rSdbDA/u4CunQK4OV2HcCnlCA9kptA50I/fr8i1Oopb00JvR+7BKr7cXc700YkE+esQLqUcITzEnznjUvhidzkbi45aHcdtaaG3Y352PsH+vtw1UodwKeVI945OolvnQH6zfDfGmPY/QX2PFvp57D9+mqXf7ufWy+J1CJdSDhYc4MujE1LJKT7Gytxyq+O4JS3081j83RCuJKujKOUVbr0snsSuIfz201wam3SV3lFa6OdQWV3PW1+XcP3gnsR10SFcSjmDv68PP7qqL7sPVvHB5n1Wx3E7Wujn8MaGYqrrGpmVoZf5K+VM1w7qyZC4cP7wz1xq6hutjuNWtNDbUFPfyMtrCsnsE01aTJjVcZTyKj4+wlOT+7O/soZX1hZZHcetaKG34f++2cfhk3XMztQRuUpZYVRKVyb068bclXkcO1VndRy3oYV+lsYmw8JVBQyOC2dUsg7hUsoqP5ncj1O1Dby4Ms/qKG5DC/0s/9xxkMLDp5idoUO4lLJSn+6duSU9ntfWFVF8RAd32UILvRVjDPOy8unVNYRJA3UIl1JWe+LKPvj7+vDc8t1WR3ELWuitbCg8ypaySmaOTcbXR1fnSlmtW1gQD2SmsHz7QTYUHLE6jsvTQm9lXlY+XTsFcNOlcVZHUUq1mJmRTEx4EL/+ZCdNerHReWmht9h14ARf5VZwjw7hUsqlBPn78uNJ/di+7wTvfVNmdRyXpoXeYmF2ASEBvtw1SodwKeVqpgyJYUh8BL9bkcup2gar47gsLXRg3/HTLN3SPIQrIkSHcCnlanx8hKevS6O8qpa/fqWnMZ6LFjqweNWZIVx6IZFSrurSXl24YWgsC7MLKdL7j7bJ6wv9eHUdb28sYcqQGGIjgq2Oo5Q6j59O7oe/r/Drj3daHcUleX2hv7H+zBAuXZ0r5eq6hQXx6IRUvthdzsrdOjP9bDYVuohMEpFcEckTkafaeP0JEdkpIltF5AsRcYt3FmvqG3llbRHj+kbTv6cO4VLKHdw7JonkqE488/FOaht0GmNr7Ra6iPgCc4HJQBowTUTSztpsM5BujBkMvAv81t5BHeHdTWXNQ7h0RK5SbiPAz4enr0+j8PApFmYXWB3HpdiyQh8O5BljCowxdcDbwNTWGxhjVhpjqluergdc/sqcM0O4hsSFMzI50uo4SqkOGNe3G5MH9uCFL/MoOVLd/id4CVsKPRYobfW8rOVj5zIDWN7WCyIyS0RyRCSnoqLC9pQOsGLHQYqPVDM7U4dwKeWOnr4+DT8f4eml2/Wm0i1sKfS22q7N/3oicieQDvyurdeNMQuMMenGmPTo6GjbU9qZMYb5Wfkkdg3h6gE6hEspd9QzPJgnrurLV7kVfLr9oNVxXIIthV4GxLd6HgfsP3sjEZkI/ByYYoyptU88x1hf0DKEK0OHcCnlzqaP6kVazzB++dEOTuoVpDYV+kYgVUSSRCQAuA1Y2noDERkKzKe5zF3+XKJ5WflEhQZw4zCXP9SvlDoPP18fnr1hIOVVtfzuUx2x226hG2MagIeBFcAuYIkxZoeIPCMiU1o2+x0QCrwjIt+KyNJzfDnL7Tpwgqw9OoRLKU8xNKEL00cl8tr6YnKKjlodx1J+tmxkjFkGLDvrY0+3ejzRzrkcZsGZIVwjE62OopSykyev7stnOw/xk/e28smjY712seZVV4qeGcJ122UJhIf4Wx1HKWUnnQL9+N8fDiK/4hQvfum9w7u8qtAXrSpAgBljk6yOopSys4w+0dx0aRzzsvLZsb/S6jiW8JpCP3aqjre/LtUhXEp5sF9c258unQL40ZItXjkWwGsK/Y31xZyub2RWpg7hUspTRYQE8JsbB7H7YBV/+myv1XGczisK/cwQrvF9o+nXQ4dwKeXJrujXnWnD45mfnc9GLzvrxSsK/Z1NZRw5VcfsTB3CpZQ3+Pm1acR1CeZHS7Z41QVHHl/ojU2GhdkFDImPYESSDuFSyhuEBvrxh5svofRYNb9ausPqOE7j8YX+6faDlBytZk5Gsg7hUsqLDE+K5KFxvXlnUxkffrvP6jhO4dGFboxhXlY+SVGduEqHcCnldR6fmEp6ry78/P3tXnEfUo8u9HX5R9i2r5KZY3UIl1LeyM/Xh+enDcVH4JG3NlPX0GR1JIfy6EKfl11AVGggPxx2vvHtSilPFhsRzG9vGsK2fZX8z7JdVsdxKI8t9J37T5C9p4J7x+gQLqW83aSBPbhvTBKvrC3i/c1lVsdxGI8t9AXZ+XQK8OXOEW5xv2qllIP99Jp+jEiK5Kf/t43t+zxzNIBHFnrZsWo+2nqA20foEC6lVDN/Xx9evH0YEcEBzHljE8dO1Vkdye48stAXrSpEgPsu1yFcSql/ie4cyLy7LqX8RC0PvvmNx71J6nGFfuxUHf/YWMrUS2LpGa5DuJRS/+6S+Aieu3EQ6wqO8LP3t3nUDaZtusGFO3m9ZQjXbB3CpZQ6hx8Oi6P4SDXPf7GXhMgQHp2QanUku/CoQj9d1zyEa0K/bvTp3tnqOEopF/b4xFRKj1bzx8/2EB8ZzA1D3f8ewx5V6O9uKuWoDuFSStlARHjuxsEcqKzhyXe2Ehroz5Vp3a2OdVE85hh6Q2MTC1cVMiwhgssSu1gdRynlBgL8fFg4PZ0BseE89OY3rNpbYXWki+Ixhb68ZQjXrIwUHcKllLJZaKAfr907nJRuocx8LYevC913hrpHFLoxhvnZ+SRHdeIqN/8nk1LK+cJD/Hl9xnBiI4K55+WvWb33sNWRLohHFPra/CNs33eCWRnJ+OgQLqXUBYgKDeStWSNJiAzhvlc28un2g1ZH6jCPKPR5WflEdw7kBh3CpZS6CN06B/H2rJEMiA3jwTc38U5OqdWROsTtC33H/kpW7T3MfWOSCPTTIVxKqYsTERLAGzNGMDoliiff3cpzy3fT2OQeF8hQWGgAAAcGSURBVB+5faHPzyogNNCP20ckWB1FKeUhOgX68dI9l3HHiATmZeVz/6sbOVFTb3Wsdrl1oZcereaTbS1DuIJ1CJdSyn4C/Hx49oZB/PcPBrJq72F+8OIatpW59pRGty70xasL8RG4b4wO4VJKOcadI3vx5v0jqK5r5Ia/ruGFL/bS0OiaQ73cttCPnqrj7Y0l/OCSWHqEB1kdRynlwUYkd2XF4xlMHtSTP3y2h5vnr3PJmepuW+ivrSuipr6JWRk6hEsp5XjhIf68MG0oz992CSVHqrn+xdX8+N0tlFfVWB3tO245y+V0XSOvri1iYv9upOoQLqWUE029JJbx/brxwhd7eWVtER9vPcAt6fHMuDyJ+MgQS7PZtEIXkUkikisieSLyVBuvB4rIP1pe3yAiifYO2tqSnFKOVdfrEC6llCXCgvz5+bVprHg8g6sH9OCN9cVk/m4lD765iU+3H+R0XaMluaS94e4i4gvsAa4EyoCNwDRjzM5W2zwIDDbGzBGR24AbjDG3nu/rpqenm5ycnA4HbmhsYtzvv6J7WBDvPTC6w5+vlFL2drCyhlfWFvH2xhKOV9cT7O9LZp9ohvWKYGBMOGkxYYQH+9tlzpSIbDLGpLf1mi2HXIYDecaYgpYv9jYwFdjZapupwC9bHr8LvCgiYhxwK5Bl2w9Sduw0T1+XZu8vrZRSF6RHeBBPTe7Hj67qw9eFR1m+/QArd1fw6Y5/jQ/w9xXCgvwJD/bn8Sv7MGVIjN1z2FLosUDr61/LgBHn2sYY0yAilUBX4N8m3IjILGAWQELChV0I1CnAl6vSujOxvw7hUkq5Fn9fH8b0jmJM7yig+Wy8Hfsr2X2giqPVdVSerqfydD2RIQEO+f62FHpb/0Y4e+VtyzYYYxYAC6D5kIsN3/t7JvTvzgQtc6WUG4jsFMDY1GjGpkY75fvZ8qZoGRDf6nkcsP9c24iIHxAOuO9QYaWUckO2FPpGIFVEkkQkALgNWHrWNkuB6S2PbwK+dMTxc6WUUufW7iGXlmPiDwMrAF/gJWPMDhF5BsgxxiwFFgOvi0gezSvz2xwZWiml1PfZdGGRMWYZsOysjz3d6nENcLN9oymllOoIt730Xyml1L/TQldKKQ+hha6UUh5CC10ppTxEu7NcHPaNRSqA4gv89CjOugrVC+g+ewfdZ+9wMfvcyxjT5pVKlhX6xRCRnHMNp/FUus/eQffZOzhqn/WQi1JKeQgtdKWU8hDuWugLrA5gAd1n76D77B0css9ueQxdKaXU97nrCl0ppdRZtNCVUspDuHShu9rNqZ3Bhn1+QkR2ishWEflCRHpZkdOe2tvnVtvdJCJGRNz+FDdb9llEbmn5We8Qkb87O6O92fB3O0FEVorI5pa/39dYkdNeROQlESkXke3neF1E5C8t/z22isiwi/6mxhiX/EPzqN58IBkIALYAaWdt8yAwr+XxbcA/rM7thH0eD4S0PH7AG/a5ZbvOQDawHki3OrcTfs6pwGagS8vzblbndsI+LwAeaHmcBhRZnfsi9zkDGAZsP8fr1wDLab7j20hgw8V+T1deoX93c2pjTB1w5ubUrU0FXm15/C4wQexxW23rtLvPxpiVxpjqlqfrab6DlDuz5ecM8Gvgt0CNM8M5iC37PBOYa4w5BmCMKXdyRnuzZZ8NENbyOJzv3xnNrRhjsjn/ndumAq+ZZuuBCBHpeTHf05ULva2bU8eeaxtjTANw5ubU7sqWfW5tBs3/h3dn7e6ziAwF4o0xHzszmAPZ8nPuA/QRkTUisl5EJjktnWPYss+/BO4UkTKa77/wiHOiWaajv+/tsukGFxax282p3YjN+yMidwLpQKZDEzneefdZRHyAPwH3OCuQE9jyc/aj+bDLOJr/FbZKRAYaY447OJuj2LLP04BXjDF/EJFRNN8FbaAxpsnx8Sxh9/5y5RW6N96c2pZ9RkQmAj8Hphhjap2UzVHa2+fOwEDgKxEpovlY41I3f2PU1r/bHxpj6o0xhUAuzQXvrmzZ5xnAEgBjzDogiOYhVp7Kpt/3jnDlQvfGm1O3u88thx/m01zm7n5cFdrZZ2NMpTEmyhiTaIxJpPl9gynGmBxr4tqFLX+3P6D5DXBEJIrmQzAFTk1pX7bscwkwAUBE+tNc6BVOTelcS4G7W852GQlUGmMOXNRXtPqd4HbeJb4G2EPzu+M/b/nYMzT/QkPzD/wdIA/4Gki2OrMT9vlz4BDwbcufpVZndvQ+n7XtV7j5WS42/pwF+COwE9gG3GZ1ZifscxqwhuYzYL4FrrI680Xu71vAAaCe5tX4DGAOMKfVz3huy3+Pbfb4e62X/iullIdw5UMuSimlOkALXSmlPIQWulJKeQgtdKWU8hBa6Eop5SG00JVSykNooSullIf4f485Dl482dI5AAAAAElFTkSuQmCC\n",
      "text/plain": [
       "<Figure size 432x288 with 1 Axes>"
      ]
     },
     "metadata": {
      "needs_background": "light"
     },
     "output_type": "display_data"
    }
   ],
   "source": [
    "p = torch.linspace(0.,1,100)\n",
    "f = combine_scheds([0.3,0.2,0.5], [SchedLin(0.,1.), SchedNo(1.,1.), SchedCos(1., 0.)])\n",
    "plt.plot(p, [f(o) for o in p]);"
   ]
  },
  {
   "cell_type": "code",
   "execution_count": null,
   "metadata": {},
   "outputs": [],
   "source": [
    "#hide\n",
    "test_close([f(0.), f(0.15), f(0.3), f(0.4), f(0.5), f(0.7), f(1.)],\n",
    "           [0., 0.5, 1., 1., 1., 0.65451, 0.])"
   ]
  },
  {
   "cell_type": "code",
   "execution_count": null,
   "metadata": {},
   "outputs": [],
   "source": [
    "#export\n",
    "def combined_cos(pct, start, middle, end):\n",
    "    \"Return a scheduler with cosine annealing from `start`→`middle` & `middle`→`end`\"\n",
    "    return combine_scheds([pct,1-pct], [SchedCos(start, middle), SchedCos(middle, end)])"
   ]
  },
  {
   "cell_type": "markdown",
   "metadata": {},
   "source": [
    "This is a useful helper function for the [1cycle policy](https://sgugger.github.io/the-1cycle-policy.html). `pct` is used for the `start` to `middle` part, `1-pct` for the `middle` to `end`. Handles floats or collection of floats. For example:"
   ]
  },
  {
   "cell_type": "code",
   "execution_count": null,
   "metadata": {},
   "outputs": [
    {
     "data": {
      "image/png": "iVBORw0KGgoAAAANSUhEUgAAAXQAAAD4CAYAAAD8Zh1EAAAABHNCSVQICAgIfAhkiAAAAAlwSFlzAAALEgAACxIB0t1+/AAAADh0RVh0U29mdHdhcmUAbWF0cGxvdGxpYiB2ZXJzaW9uMy4xLjEsIGh0dHA6Ly9tYXRwbG90bGliLm9yZy8QZhcZAAAgAElEQVR4nO3dd3RUdd7H8fc3jYSWAAktEEKHSJEQil0EFPtaFkXBsgprwbq667q67uPaVteGooIdFRRdURSQ51FRLLTQO4QeamiBENJ/zx+JHhYDGWCSm5n5vM7hnJm5l5nPJcmHm98tP3POISIigS/M6wAiIuIfKnQRkSChQhcRCRIqdBGRIKFCFxEJEhFefXB8fLxLTk726uNFRALS3LlzdzrnEspb5lmhJycnk56e7tXHi4gEJDPbcKRlGnIREQkSKnQRkSChQhcRCRIqdBGRIKFCFxEJEhUWupm9ZWY7zGzJEZabmY0wswwzW2Rmqf6PKSIiFfFlD/0dYMBRlp8PtC37Mwx49cRjiYjIsarwPHTn3HQzSz7KKpcCY1zpfXhnmlmcmTVxzm31U0Y5Dut2HmDltn3syS1kb24hBUUlxESFERMVQd3oCBrWiaZh3Ro0iY2mZpRnlyOIiB/54yc5Edh0yPPMstd+U+hmNozSvXiSkpL88NFyqA27DvDpvM18tWQbK7fv9/nvNYmNpnVCbdo0rE3X5rGc3LweyQ1qYmaVmFZE/M0fhV7eT325s2Y450YDowHS0tI0s4afZB8sZMQ3q3n35/UUO0eP5Pr8/aIUerasT4PaUcTFRBEZbhwsLOZgQTH78grZsS+fHfvzydyTy9qsA2Rk5fDRnE288/N6AOrVjOTU1vGc0TaeM9olkBgX4+1GikiF/FHomUDzQ543A7b44X3FBx+nb+LJKSvYk1vAVWnNuad/OxrVjS533TrhYdSJjqRh3WjaNKzzm+VFxSWs3pHDgk17SV+/hx8zspi0uPQXrZOa1uWCzk04v1NjWiXUrtRtEpHjY75MQVc2hv6lc65TOcsuBIYDFwC9gBHOuZ4VvWdaWprTvVyOX2FxCf/zxVLen7mRHsn1eOTik+iUGOvXz3DOsXpHDt+t3MGUJduYv3EvAF2bxzEwrRkXd21K3ehIv36miBydmc11zqWVu6yiQjezccDZQDywHXgEiARwzr1mpQOtL1N6JkwucKNzrsKmVqEfv105+dz2wTxmrdvNH89qxZ/P60B4WOWPd2/NPsikRVsZn76JVdtziI4M49Kuifzh9Ja0b/zbPX4R8b8TKvTKokI/Ptv35TFw1Ay2Zufxrys6c1m3ZlWewTnHosxsPpyzkQnzN5NXWMLpbeK55azWnNamgQ6milQiFXqQ2JWTz1WjZ7J170HG3NSL7i3qeR2JPQcKGDt7I2NmrGf7vnxSk+K4s29bzmqXoGIXqQQq9CCQnVvIoNdnsnZnDu/e2JNerRp4Hem/5BcV83F6Jq9+t4bNew+SmhTHgxd0JC25vtfRRILK0Qpd93IJAHmFxdz4zmwyduQwakhatStzgBoR4Qzu3YJp953NE5d1JnPPQa58bQbDxqSzNivH63giIUGFXs0553j4syXM27iXF68+mbPalTvzVLURFRHGNb2S+O7+s7nv3Hb8vGYX570wnaemrOBAfpHX8USCmgq9mnt/1kY+npvJHee04fzOTbyO47OaUREMP6ct0+47m0u6JvLa92vo99z3TFmsO0KIVBYVejU2d8NuHv1iKX3aJ3B3v3ZexzkuCXVq8OzArvzn1lOIqxnFrR/M45b35rJjX57X0USCjgq9mtp9oIBb359H07gYXriqW5WcZ16ZureozxfDT+MvAzrw7cod9Hvuez5O34RXB+VFgpEKvRpyzvG3CYvZk1vAq9d2J7ZmcFyNGREexq1nt+aru86gfeM63P/JIm55fy67DxR4HU0kKKjQq6HPF2xhypJt3Nu/PSlN63odx+9aJdTmw2Gn8NfzO/Dtih2c98J0vlu5w+tYIgFPhV7NbM0+yMOfLyGtRT2GndnK6ziVJjzM+ONZrfn89tOpXzOKG96ew5OTl1NYXOJ1NJGApUKvRpxz/PmTRRSXOJ4d2DXgx819kdK0Lp8PP41reyUxavparho1g817D3odSyQgqdCrkU/mZvLD6p08eEFHWjSo5XWcKhMdGc7jl3XmpUHdWLU9hwtH/MAPq7O8jiUScFTo1cSeAwU8MXk5aS3qcU3P0JzN6eKuTfnijtNpWKcG1781m9e+X6OzYESOgQq9mnhqygr25xXx2GWdCAuBoZYjaRlfiwm3ncb5nZrw1JQVDB87n4MFxV7HEgkIKvRqYM763XyUvombzmhJh8bBd1bLsapVI4KXr+nGA+d3YPKSrQwcNYNt2boQSaQiKnSPFRaX8LcJi0mMi+Guvm29jlNtmBm3nNWa14eksTYrh0tH/siSzdlexxKp1lToHntvxgZWbc/hkYtTqBnljyleg0u/lEZ8cuupRISF8fvXZvD1su1eRxKptlToHtqbW8CL36zm9Dbx9E9p5HWcaqtjk7p8dvtptG1Um2HvpfPBrA1eRxKpllToHnrh69XszyvkoYs6anafCiTUqcG4ob05q10Cf5uwhH9PXakzYEQOo0L3yJqsHN6fuYGreiTpQKiPatWI4PXr0ri6R3NenpbBgxMWU1yiUhf5hQZtPfLEpOVER4Zzb//AvC2uVyLCw3jy8s7E167By9My2HewiOeu6kqNiHCvo4l4ToXugZ8zdvLNih38ZUAHEurU8DpOwDEz7juvPXE1I3ls0nL25RUyakh3HVSWkKchlyrmnONfX62gaWw0N56W7HWcgHbzGa14+sou/JSxkxvemkOOpriTEKdCr2JTl25jYWY2d/dvR3SkhglO1MC05owY1I25G/cw5M1ZZB8s9DqSiGdU6FWoqLiEZ6aupE3D2lzeLdHrOEHjoi5NeeXaVJZszubaN2ayRxNmSIhSoVehT+dtZk3WAe47tz0R4fqn96fzTmrM6CFprNqew+A3Z7E3V6UuoUetUkXyCot5/utVdG0ex3kn6SKiytCnQ0NGD+nO6rJSz87V8IuEFhV6Fflg1ka2Zufxl/Pa6yKiSnR2+4aMGtKdVdtyGPKWxtQltKjQq0BuQRGvfpfBqa0bcGqbeK/jBL0+HRry6uBUlm/dxw1vz+aAzn6REKFCrwLvzdjAzpwCXURUhfp2bMRLg7qxKDObm99NJ69Q91SX4KdCr2Q5+UW89v0azmyXQFpyfa/jhJQBnZrw7O+7MnPdLm55fy4FRZqAWoKbT4VuZgPMbKWZZZjZA+UsTzKzaWY238wWmdkF/o8amN79eT17cgu1d+6R33VL5InLOvPdyizu+WiB7v0iQa3Ca6XNLBwYCfQHMoE5ZjbRObfskNUeAsY75141sxRgMpBcCXkDyr68QkZPX0vfDg05uXmc13FC1qCeSeTkFfH45OXUjYnkics66cC0BCVfbn7RE8hwzq0FMLMPgUuBQwvdAb/cMjAW2OLPkIHqnZ/Wk32wkLv7ae/ca0PPbMWe3AJe+W4N9WtFcv95HbyOJOJ3vhR6IrDpkOeZQK/D1vkH8L9mdgdQC+hX3huZ2TBgGEBSUnDPbL8/r5A3f1xHv46N6Nws1us4Atx/Xnv25BYwctoa6tWM4uYzWnkdScSvfBlDL+9308MHIgcB7zjnmgEXAO+Z2W/e2zk32jmX5pxLS0hIOPa0AeTdn0v3zjVPaPVhZjz2u86c36kxj01azsSF+kVSgosvhZ4JND/keTN+O6RyEzAewDk3A4gGQvaE65z8It74cR3ndGiovfNqJjzMeP6qk+nZsj5/Gr+AnzN2eh1JxG98KfQ5QFsza2lmUcDVwMTD1tkI9AUws46UFnqWP4MGknd/Xs/eXO2dV1fRkeG8PiSNlvG1GPbeXJZuyfY6kohfVFjozrkiYDgwFVhO6dksS83sUTO7pGy1PwFDzWwhMA64wYXohI8H8ot444e1nN0+ga46s6Xaiq0Zybt/6Emd6Aj+8M4ctuw96HUkkRPm03nozrnJzrl2zrnWzrnHy177u3NuYtnjZc6505xzXZ1zJzvn/rcyQ1dn783cwJ7cQu7U3nm11yQ2hrdv7EFufjE3vj2HfXm674sENl0p6ke5BUW8Pn0tZ7SNJzWpntdxxAcdGtfl1cHdWZOVw23vz9PVpBLQVOh+NHbWRnYdKNDeeYA5vW08T17emR8zdvLghMWE6GihBAHNqusneYXFjJq+llNaNaCH7tkScH6f1pxNu3MZ8W0GrRJqcdvZbbyOJHLMtIfuJx/N2UTW/nztnQewe/q34+KuTXn6q5VMWbzV6zgix0yF7gf5RcW8+t0aeiTXo3cr7Z0HKjPjmSu70C0pjnvGL2Dhpr1eRxI5Jip0P/hkbibb9uVxZ9+2uulTgIuODOf169KIr12DoWPS2Zad53UkEZ+p0E9QQVEJr0xbw8nN4zhdsxEFhfjaNXjz+h4cyC9i6Jh0DhZocgwJDCr0EzRhfiab9x7krn7aOw8m7RvXYcSgbizZks19nyzUmS8SEFToJ6CwuISXp2XQpVksZ7cL7puNhaK+HRvxwIAOTFq0lRHfZHgdR6RCKvQT8Nn8zWzafZC7NHYetIad2YrLUxN5/utVfLVkm9dxRI5KhX6ciopLGDktg06JdTmnQ0Ov40glMTOeuKwzXZvHce/4BazYts/rSCJHpEI/Tl8s2sL6XbnceY72zoNddGQ4o4d0p3aNCIaOSWfPgQKvI4mUS4V+HIqKSxjxTQYdm9Slf0ojr+NIFWhUN5rXhnRne3Y+w8fNo6hY93yR6keFfhw+X7CFdTsPcLfObAkpqUn1eOyyTvyUsYtnpq70Oo7Ib+heLseoqLiEl75dzUlN63Ku9s5DzsC05izOzGbU9LV0Sozl4q5NvY4k8ivtoR+jCfM3s35XLnf3a6e98xD18EUp9Eiux58/WcTyrTpIKtWHCv0YFBaXMOLb1XROjKVfR53ZEqqiIsIYeW0qdWMiGPZeOtm5mhhDqgcV+jH4dF4mm3Yf1Ni50LBONK8O7s627Dzu/mg+JSW6klS8p0L3UX5RMSO+yaBrs1iddy5A6UHSv198EtNWZvHiN6u9jiOiQvfVuFkb2bz3IPed11575/Krwb2SuCK1GS9+s5pvV2z3Oo6EOBW6D3ILinh5WgantGqgOyrKfzEzHr+sEylN6nL3hwvYuCvX60gSwlToPnj7p/XszCng/gHaO5ffio4MZ9SQ7gDc+sFc8gp1u13xhgq9Atm5hYz6fg39OjYiName13GkmmpevybPX3UyS7fs45HPl3odR0KUCr0Co6avYX9+EX86t53XUaSa69uxEcP7tOGj9E2Mn7PJ6zgSglToR7E1+yBv/bSOS7s2pWOTul7HkQBwT/92nNamAQ99voSlW7K9jiMhRoV+FM9MXUmJg/vOa+91FAkQ4WHGi1d3o17NSG77YB778nTRkVQdFfoRLNmczYT5m/nDaS1pVq+m13EkgMTXrsHL16SSuecgf/54kaavkyqjQi+Hc47HJy0nLiaS2/q09jqOBKAeyfX5y4D2fLV0G2/9tN7rOBIiVOjl+Gb5Dmas3cXd/dpRNzrS6zgSoIae0YpzUxrx5OTlzN2wx+s4EgJU6IcpKCrhiSnLaRVfi2t6JXkdRwKYmfHM77vSJC6aO8bO00xHUul8KnQzG2BmK80sw8weOMI6A81smZktNbOx/o1Zdd78cR1rsw7w0EUdiQzX/3dyYmJjIhl5TSo7cwq4d/wC3cRLKlWFjWVm4cBI4HwgBRhkZimHrdMW+CtwmnPuJODuSsha6bbsPciIb1bTP6UR53TQ5BXiH12axfHQRR2ZtjKLUdPXeh1Hgpgvu6A9gQzn3FrnXAHwIXDpYesMBUY65/YAOOd2+Ddm1Xhs0jJKnOPvF6VUvLLIMRjSuwUXdm7Cv/93JbPX7fY6jgQpXwo9ETj0srfMstcO1Q5oZ2Y/mdlMMxtQ3huZ2TAzSzez9KysrONLXEmmr8pi8uJtDO/Thub1dZqi+JeZ8dQVnWleL4Y7x81nt8bTpRL4Uujl3Y3q8IHACKAtcDYwCHjDzOJ+85ecG+2cS3POpSUkJBxr1kqTV1jMIxOXktygJkPPbOV1HAlSdaIjefmaVHYf0Hi6VA5fCj0TaH7I82bAlnLW+dw5V+icWwespLTgA8Kz/7uSdTsP8M/fdSI6MtzrOBLEOiXG8vBFHfluZRajf9B4uviXL4U+B2hrZi3NLAq4Gph42DqfAX0AzCye0iGYgPhunbthN2/8uI5BPZM4o231+a1BgtfgsvH0Z6auZO4GjaeL/1RY6M65ImA4MBVYDox3zi01s0fN7JKy1aYCu8xsGTANuN85t6uyQvtLXmEx93+8iKaxMTx4QQev40iIMDOevKIzzerFcMfY+To/XfzGpxOtnXOTnXPtnHOtnXOPl732d+fcxLLHzjl3r3MuxTnX2Tn3YWWG9pd/T13J2p0H+NcVXaijK0KlCtWNjuTlQalk5eRz/ycLdb8X8YuQvXJm+qos3vxpHdf2SuL0tppWTqpe52axPHhBR75evkP3exG/CMlC35p9kLs/WkC7hnV46EKdcy7eueHUZPqnNOKpKctZuGmv13EkwIVcoRcWl3D7B/PILyzmlcGpxETprBbxjpnxzJVdaFgnmuHjdP90OTEhV+hPTVnBvI17+deVXWidUNvrOCLE1YxixKCT2bI3j79+uljj6XLcQqrQx83eyJs/ruP6U1pwUZemXscR+VX3FvX507ntmLRoK+Nmaz5SOT4hU+hTl27jbxMWc3b7BB7SvVqkGrrlzNac0Tae//liKSu27fM6jgSgkCj0WWt3cce4+XRpFscr16bqtrhSLYWFGc8NPJm6MZEMHzuf3IIiryNJgAn6Zpuzfjc3j0mneb0Y3r6hBzWjIryOJHJECXVq8PzAk1mTlcP/TFzmdRwJMEFd6F8u2sK1b8wioXYNxtzUi3q1oryOJFKh09vGc9vZrfkofROfL9jsdRwJIEFZ6M45Rk9fw/Cx8+mSGMt/bj2VxLgYr2OJ+Oyefu1Ia1GPBz9dzPqdB7yOIwEi6Ao9c08uN74zhycmr+DCzk14/2btmUvgiQgP48VB3YgID2P4uHnkFxV7HUkCQNAUen5RMW/+uI5zn5/O7HW7efiiFF4a1E23w5WAlRgXw9NXdmHJ5n08/dVKr+NIAAjoI4TOOVZs28/49E18Nn8ze3IL6dM+gX/+rhPN6mnWIQl8553UmBtOTebNH9dxausG9O2ouW7lyAKu0Kcu3ca42RvJ3HOQzD255BWWEBUeRv+TGnF1j+ac3iYes/ImWRIJTA+c34HZ63Zz38cLmXLXmTSOjfY6klRTAVfo+w4WkrU/nzYJtenTPoFWCbUZcFJjjZNL0IqODOela7px8Us/cteH8xk7tDfhYdppkd8yr+4bkZaW5tLT0z35bJFA9Om8TO4dv5C7+7Xl7n7tvI4jHjGzuc65tPKWBc1BUZFgd3lqMy5PTWTEN6uZubbaTwgmHlChiwSQf17aiRYNanH3hwvYranr5DAqdJEAUqtGBC8N6sbuAwXc97GmrpP/pkIXCTCdEmN58IIOfLtCU9fJf1OhiwSg6w+Zum5Rpqauk1IqdJEA9MvUdQm1a3DHuPns19R1ggpdJGCVTl3Xjcw9B3lwwhKNp4sKXSSQpSXX597+7fhi4RY+mqOp60KdCl0kwN16VmtObxPPP75Yyspt+72OIx5SoYsEuLAw47mrulK7RiTDx87jYIFutRuqVOgiQaBhnWheuOpkMrJyeGTiEq/jiEdU6CJB4vS28dx+dhvGp2fy2XxNXReKVOgiQeTufm3pmVyfBycsZm1WjtdxpIqp0EWCSOnUdSdTIyKM28fOJ69Q4+mhRIUuEmSaxMbw3MCTWb51H49NWuZ1HKlCPhW6mQ0ws5VmlmFmDxxlvSvNzJlZuffqFZGq0adDQ/54Ziven7mRLxdt8TqOVJEKC93MwoGRwPlACjDIzFLKWa8OcCcwy98hReTY3Xdee7olxfHAfxazfucBr+NIFfBlD70nkOGcW+ucKwA+BC4tZ71/Ak8DeX7MJyLHKTI8jJevSSU8zLh97DyNp4cAXwo9ETj0muLMstd+ZWbdgObOuS+P9kZmNszM0s0sPSsr65jDisixSYyL4dnfd2Xpln08Pmm513GkkvlS6OXNRvvrXYDMLAx4HvhTRW/knBvtnEtzzqUlJCT4nlJEjlu/lEYMPaMl783cwBcLNZ4ezHwp9Eyg+SHPmwGHflfUAToB35nZeqA3MFEHRkWqjz8P6EBqUhx//VTnpwczXwp9DtDWzFqaWRRwNTDxl4XOuWznXLxzLtk5lwzMBC5xzqVXSmIROWa/jKdHhhu3faDx9GBVYaE754qA4cBUYDkw3jm31MweNbNLKjugiPhH07gYnrvqZFZs288jny/1Oo5UgghfVnLOTQYmH/ba34+w7tknHktEKkOf9g25vU9rRk5bQ8+W9bmiezOvI4kf6UpRkRBzT7929G5Vn799tpgV2/Z5HUf8SIUuEmIiwsMYMagbdaIjue39eeTkF3kdSfxEhS4SghrWieblQd3YsDuXv/xnkeYjDRIqdJEQ1atVA+47tz2TFm3lnZ/Xex1H/ECFLhLCbjmrFf1TGvH4pOWkr9/tdRw5QSp0kRBmZvz7911JrBfD7WPnkbU/3+tIcgJU6CIhLjYmktcGdyf7YCF3jJtHUXGJ15HkOKnQRYSOTery+O86M3Ptbp6ZutLrOHKcVOgiAsAV3ZsxpHcLRk1fy+TFW72OI8dBhS4iv3r4ohRSk+K4/+OFrN6+3+s4coxU6CLyq6iIMF65tjsxURH88b257M8r9DqSHAMVuoj8l8ax0bxybSobd+dyz0cLKSnRRUeBQoUuIr/Rs2V9HrqwI18v386Ib1d7HUd8pEIXkXJdf2oyV6Q244WvV/N/y7Z7HUd8oEIXkXKZGY9f1okuzWK556MFZOzQQdLqToUuIkcUHRnOa4O7Ex0ZxtAxc8nO1UHS6kyFLiJH1TQuhlcHdydzTy53fDifYh0krbZU6CJSoR7J9Xn00k5MX5XFU1OWex1HjsCnKehERAb1TGL51n28/sM6OjSuq+nrqiHtoYuIzx6+KIVTWzfgr58uZu4G3W63ulGhi4jPIsPDeOXaVJrGRTNszFwy9+R6HUkOoUIXkWMSVzOKN67vQUFxCTe/m645SasRFbqIHLM2DWsz8ppUVu/I4a5xOvOlulChi8hxObNdAv+4OIVvVuzgsUnLvI4j6CwXETkBQ05JZu3OA7z903paxtfiulOSvY4U0lToInJCHrowhU27c/nHxKU0r1eTPh0aeh0pZGnIRUROSHiY8eLV3ejYpC63j53Hks3ZXkcKWSp0ETlhtWpE8NYNPahXM4ob35mj0xk9okIXEb9oVDeat2/sQV5hMTe8PUc38vKACl1E/KZdozqMHpLGhl0HGPpeOnmFxV5HCik+FbqZDTCzlWaWYWYPlLP8XjNbZmaLzOwbM2vh/6giEghOad2AZweezOx1u7n7wwU6R70KVVjoZhYOjATOB1KAQWaWcthq84E051wX4BPgaX8HFZHAcUnXpjx8UQpfLd3GIxOX4JxKvSr4ctpiTyDDObcWwMw+BC4Ffr2SwDk37ZD1ZwKD/RlSRALPTae3JGt/Pq99v4aE2tHc1a+t15GCni+FnghsOuR5JtDrKOvfBEwpb4GZDQOGASQlJfkYUUQC1V8GtCdrfz7Pf72KuJqRXH9qsteRgpovhW7lvFbu709mNhhIA84qb7lzbjQwGiAtLU2/g4kEOTPjX1d0Zl9eIY9MXErdmAgu66b7qFcWXw6KZgLND3neDNhy+Epm1g/4G3CJcy7fP/FEJNBFhIfx0qBunNKqAfd9vIj/W7bd60hBy5dCnwO0NbOWZhYFXA1MPHQFM+sGjKK0zHf4P6aIBLLoyHBevz6NTk1Lryb9cfVOryMFpQoL3TlXBAwHpgLLgfHOuaVm9qiZXVK22jNAbeBjM1tgZhOP8HYiEqJq14jgnRt70iq+FjePmcOstbu8jhR0zKvTidLS0lx6eronny0i3tmZk89Vo2awLTuP92/uRbekel5HCihmNtc5l1beMl0pKiJVKr52DcYO7U18nRpc99ZsFm7a63WkoKFCF5Eq16huNGOH9iauZiSD35ylUvcTFbqIeCIxLoYPh52iUvcjFbqIeOa/Sv2NWczdsNvrSAFNhS4invql1BvUjmLIm7P5eY1OaTxeKnQR8VxiXAzj/3gKiXEx3Pj2HL5bqctZjocKXUSqhYZ1o/noj6fQpmFtho5J58tFv7kgXSqgQheRaqN+rSjGDu3Nyc3juGPcfN6bucHrSAFFhS4i1UpsTCRj/tCLc9o35OHPlvDi16t1P3UfqdBFpNqJiQrntSHduTw1kee/XsWDExZTVFzidaxqz5fb54qIVLnI8DD+fWVXmsRGM3LaGrZm5zHymlRq1VBtHYn20EWk2goLM+4/rwNPXNaZH1bvZGDZPWCkfCp0Ean2rumVxBvXpbF+5wEueflHXVV6BCp0EQkIfTo05D+3nUpURBgDR81g4kKd1ng4FbqIBIwOjevy+e2n0aVZLHeOm8+TU5brYOkhVOgiElAa1K7BBzf35ppeSYz6fi3XvTWbXTma9RJU6CISgKIiwnjiss48fWUX0jfs4aKXfmTuhj1ex/KcCl1EAtbAtOZ8euupRIQbA0fN4JXvMigpCd2LkFToIhLQOiXG8uUdZzDgpMY8/dVKrntrNjv2heapjSp0EQl4sTGRvHxNN568vDNz1u/m3BemM2nRVq9jVTkVuogEBTNjUM8kJt15Bi3q1+T2sfO4c9x89uYWeB2tyqjQRSSotGlYm//ceir39m/H5MVb6ffc90xcuCUkbvClQheRoBMRHsadfdvy+fDTaBoXw53j5nPTu+lk7sn1OlqlUqGLSNA6qWksn956Kg9d2JEZa3bR99nveeHrVeQVFnsdrVKo0EUkqEWEh3HzGa34+k9n0T+lES98vTaKK/0AAAbfSURBVJq+z37PFwu3BN0pjip0EQkJiXExvHxNKh8O602d6AjuGDefS0b+yPRVWUEzvq5CF5GQ0rtVAybdeQbPDezKngOFXPfWbK4aPTMoit282oC0tDSXnp7uyWeLiADkFxUzbtZGXvt+Ldv25dGlWSy3nNWac1MaERFePfd3zWyucy6t3GUqdBEJdflFxUyYt5lXv1/Dhl25NImNZnDvFlzdozkNatfwOt5/UaGLiPiguMTxzfLtvDtjPT9l7CIizOjToSFXpDbjnA4NiYrwfq/9aIWuyflERMqEhxnnntSYc09qTMaO/YxPz2TC/M3837Lt1I2OoG/HRpx3UiPObJdAzajqV58+7aGb2QDgRSAceMM599Rhy2sAY4DuwC7gKufc+qO9p/bQRSQQFBWX8EPGTr5cuJVvVmxnb24hUeFhdEuK49TW8fRuVZ9OibFVNnn1CQ25mFk4sAroD2QCc4BBzrllh6xzG9DFOXeLmV0NXOacu+po76tCF5FAU1Rcwpz1e5i2cgcz1uxiyZZsnAMzaJNQm06JsbSKr0WL+FokN6hJQp0aNKhVw69DNSc65NITyHDOrS17sw+BS4Flh6xzKfCPssefAC+bmblAPwdIROQQEeFhnNK6Aae0bgBAdm4h6Rt2s3hzNks2ZzNz7S4mzN/8m79XJzqCmMhwoiLCiIoI4+5+7bika1P/5/NhnURg0yHPM4FeR1rHOVdkZtlAA2DnoSuZ2TBgGEBSUtJxRhYRqR5ia0bSt2Mj+nZs9OtrBwuK2bD7ABt25bIrp4CdOfnsPlBAXmExBUUl5BeXEBcTWSl5fCl0K+e1w/e8fVkH59xoYDSUDrn48NkiIgElJiqcDo3r0qFx3Sr/bF8GdjKB5oc8bwZsOdI6ZhYBxAK7/RFQRER840uhzwHamllLM4sCrgYmHrbOROD6ssdXAt9q/FxEpGpVOORSNiY+HJhK6WmLbznnlprZo0C6c24i8CbwnpllULpnfnVlhhYRkd/y6cRJ59xkYPJhr/39kMd5wO/9G01ERI6F99exioiIX6jQRUSChApdRCRIqNBFRIKEZ7fPNbMsYMNx/vV4DrsKNQRom0ODtjk0nMg2t3DOJZS3wLNCPxFmln6km9MEK21zaNA2h4bK2mYNuYiIBAkVuohIkAjUQh/tdQAPaJtDg7Y5NFTKNgfkGLqIiPxWoO6hi4jIYVToIiJBoloXupkNMLOVZpZhZg+Us7yGmX1UtnyWmSVXfUr/8mGb7zWzZWa2yMy+MbMWXuT0p4q2+ZD1rjQzZ2YBf4qbL9tsZgPLvtZLzWxsVWf0Nx++t5PMbJqZzS/7/r7Ai5z+YmZvmdkOM1tyhOVmZiPK/j0WmVnqCX+oc65a/qH0Vr1rgFZAFLAQSDlsnduA18oeXw185HXuKtjmPkDNsse3hsI2l61XB5gOzATSvM5dBV/ntsB8oF7Z84Ze566CbR4N3Fr2OAVY73XuE9zmM4FUYMkRll8ATKF0xrfewKwT/czqvIf+6+TUzrkC4JfJqQ91KfBu2eNPgL5mVt50eIGiwm12zk1zzuWWPZ1J6QxSgcyXrzPAP4GngbyqDFdJfNnmocBI59weAOfcjirO6G++bLMDfpm3LZbfzowWUJxz0zn6zG2XAmNcqZlAnJk1OZHPrM6FXt7k1IlHWsc5VwT8Mjl1oPJlmw91E6X/wweyCrfZzLoBzZ1zX1ZlsErky9e5HdDOzH4ys5lmNqDK0lUOX7b5H8BgM8ukdP6FO6ommmeO9ee9Qj5NcOERv01OHUB83h4zGwykAWdVaqLKd9RtNrMw4HnghqoKVAV8+TpHUDrscjalv4X9YGadnHN7KzlbZfFlmwcB7zjnnjWzUyidBa2Tc66k8uN5wu/9VZ330ENxcmpfthkz6wf8DbjEOZdfRdkqS0XbXAfoBHxnZuspHWucGOAHRn393v7cOVfonFsHrKS04AOVL9t8EzAewDk3A4im9CZWwcqnn/djUZ0LPRQnp65wm8uGH0ZRWuaBPq4KFWyzcy7bORfvnEt2ziVTetzgEudcujdx/cKX7+3PKD0AjpnFUzoEs7ZKU/qXL9u8EegLYGYdKS30rCpNWbUmAteVne3SG8h2zm09oXf0+khwBUeJLwBWUXp0/G9lrz1K6Q80lH7BPwYygNlAK68zV8E2fw1sBxaU/ZnodebK3ubD1v2OAD/LxcevswHPAcuAxcDVXmeugm1OAX6i9AyYBcC5Xmc+we0dB2wFCindG78JuAW45ZCv8ciyf4/F/vi+1qX/IiJBojoPuYiIyDFQoYuIBAkVuohIkFChi4gECRW6iEiQUKGLiAQJFbqISJD4f8lUQsCbzLtGAAAAAElFTkSuQmCC\n",
      "text/plain": [
       "<Figure size 432x288 with 1 Axes>"
      ]
     },
     "metadata": {
      "needs_background": "light"
     },
     "output_type": "display_data"
    }
   ],
   "source": [
    "f = combined_cos(0.25,0.5,1.,0.)\n",
    "plt.plot(p, [f(o) for o in p]);"
   ]
  },
  {
   "cell_type": "code",
   "execution_count": null,
   "metadata": {},
   "outputs": [],
   "source": [
    "#hide\n",
    "test_close([f(0.), f(0.1), f(0.25), f(0.5), f(1.)], [0.5, 0.67275, 1., 0.75, 0.])\n",
    "f = combined_cos(0.25, np.array([0.25,0.5]), np.array([0.5,1.]), np.array([0.,0.]))\n",
    "test_close([f(0.), f(0.1), f(0.25), f(0.5), f(1.)], \n",
    "           [[0.25,0.5], [0.33638,0.67275], [0.5,1.], [0.375,0.75], [0.,0.]])"
   ]
  },
  {
   "cell_type": "markdown",
   "metadata": {},
   "source": [
    "## ParamScheduler -"
   ]
  },
  {
   "cell_type": "code",
   "execution_count": null,
   "metadata": {},
   "outputs": [],
   "source": [
    "#export\n",
    "@docs\n",
    "class ParamScheduler(Callback):\n",
    "    \"Schedule hyper-parameters according to `scheds`\"\n",
    "    run_after,run_valid = TrainEvalCallback,False\n",
    "\n",
    "    def __init__(self, scheds): self.scheds = scheds\n",
    "    def begin_fit(self): self.hps = {p:[] for p in self.scheds.keys()}\n",
    "    def begin_batch(self): self._update_val(self.pct_train)\n",
    "\n",
    "    def _update_val(self, pct):\n",
    "        for n,f in self.scheds.items(): self.opt.set_hyper(n, f(pct))\n",
    "\n",
    "    def after_batch(self):\n",
    "        for p in self.scheds.keys(): self.hps[p].append(self.opt.hypers[-1][p])\n",
    "\n",
    "    def after_fit(self):\n",
    "        if hasattr(self.learn, 'recorder'): self.recorder.hps = self.hps\n",
    "\n",
    "    _docs = {\"begin_fit\": \"Initialize container for hyper-parameters\",\n",
    "             \"begin_batch\": \"Set the proper hyper-parameters in the optimizer\",\n",
    "             \"after_batch\": \"Record hyper-parameters of this batch\",\n",
    "             \"after_fit\": \"Save the hyper-parameters in the recorder if there is one\"}"
   ]
  },
  {
   "cell_type": "markdown",
   "metadata": {},
   "source": [
    "`scheds` is a dictionary with one key for each hyper-parameter you want to schedule, with either a scheduler or a list of schedulers as values (in the second case, the list must have the same length as the the number of parameters groups of the optimizer)."
   ]
  },
  {
   "cell_type": "code",
   "execution_count": null,
   "metadata": {},
   "outputs": [
    {
     "name": "stdout",
     "output_type": "stream",
     "text": [
      "(#4) [0,6.255731582641602,2.104729413986206,00:00]\n"
     ]
    }
   ],
   "source": [
    "learn = synth_learner()\n",
    "sched = {'lr': SchedLin(1e-3, 1e-2)}\n",
    "learn.fit(1, cbs=ParamScheduler(sched))\n",
    "n = len(learn.dbunch.train_dl)\n",
    "test_close(learn.recorder.hps['lr'], [1e-3 + (1e-2-1e-3) * i/n for i in range(n)])"
   ]
  },
  {
   "cell_type": "code",
   "execution_count": null,
   "metadata": {},
   "outputs": [
    {
     "name": "stdout",
     "output_type": "stream",
     "text": [
      "(#4) [0,6.740839958190918,4.340175151824951,00:00]\n"
     ]
    }
   ],
   "source": [
    "#hide\n",
    "#test discriminative lrs\n",
    "def _splitter(m): return [[m.a], [m.b]]\n",
    "learn = synth_learner(splitter=_splitter)\n",
    "sched = {'lr': combined_cos(0.5, np.array([1e-4,1e-3]), np.array([1e-3,1e-2]), np.array([1e-5,1e-4]))}\n",
    "learn.fit(1, cbs=ParamScheduler(sched))"
   ]
  },
  {
   "cell_type": "code",
   "execution_count": null,
   "metadata": {},
   "outputs": [
    {
     "data": {
      "text/markdown": [
       "<h4 id=\"ParamScheduler.begin_fit\" class=\"doc_header\"><code>ParamScheduler.begin_fit</code><a href=\"__main__.py#L8\" class=\"source_link\" style=\"float:right\">[source]</a></h4>\n",
       "\n",
       "> <code>ParamScheduler.begin_fit</code>()\n",
       "\n",
       "Initialize container for hyper-parameters"
      ],
      "text/plain": [
       "<IPython.core.display.Markdown object>"
      ]
     },
     "metadata": {},
     "output_type": "display_data"
    }
   ],
   "source": [
    "show_doc(ParamScheduler.begin_fit)"
   ]
  },
  {
   "cell_type": "code",
   "execution_count": null,
   "metadata": {},
   "outputs": [
    {
     "data": {
      "text/markdown": [
       "<h4 id=\"ParamScheduler.begin_batch\" class=\"doc_header\"><code>ParamScheduler.begin_batch</code><a href=\"__main__.py#L9\" class=\"source_link\" style=\"float:right\">[source]</a></h4>\n",
       "\n",
       "> <code>ParamScheduler.begin_batch</code>()\n",
       "\n",
       "Set the proper hyper-parameters in the optimizer"
      ],
      "text/plain": [
       "<IPython.core.display.Markdown object>"
      ]
     },
     "metadata": {},
     "output_type": "display_data"
    }
   ],
   "source": [
    "show_doc(ParamScheduler.begin_batch)"
   ]
  },
  {
   "cell_type": "code",
   "execution_count": null,
   "metadata": {},
   "outputs": [
    {
     "data": {
      "text/markdown": [
       "<h4 id=\"ParamScheduler.after_batch\" class=\"doc_header\"><code>ParamScheduler.after_batch</code><a href=\"__main__.py#L14\" class=\"source_link\" style=\"float:right\">[source]</a></h4>\n",
       "\n",
       "> <code>ParamScheduler.after_batch</code>()\n",
       "\n",
       "Record hyper-parameters of this batch"
      ],
      "text/plain": [
       "<IPython.core.display.Markdown object>"
      ]
     },
     "metadata": {},
     "output_type": "display_data"
    }
   ],
   "source": [
    "show_doc(ParamScheduler.after_batch)"
   ]
  },
  {
   "cell_type": "code",
   "execution_count": null,
   "metadata": {},
   "outputs": [
    {
     "data": {
      "text/markdown": [
       "<h4 id=\"ParamScheduler.after_fit\" class=\"doc_header\"><code>ParamScheduler.after_fit</code><a href=\"__main__.py#L17\" class=\"source_link\" style=\"float:right\">[source]</a></h4>\n",
       "\n",
       "> <code>ParamScheduler.after_fit</code>()\n",
       "\n",
       "Save the hyper-parameters in the recorder if there is one"
      ],
      "text/plain": [
       "<IPython.core.display.Markdown object>"
      ]
     },
     "metadata": {},
     "output_type": "display_data"
    }
   ],
   "source": [
    "show_doc(ParamScheduler.after_fit)"
   ]
  },
  {
   "cell_type": "code",
   "execution_count": null,
   "metadata": {},
   "outputs": [],
   "source": [
    "#export\n",
    "@patch\n",
    "def fit_one_cycle(self:Learner, n_epoch, lr_max=None, div=25., div_final=1e5, pct_start=0.25, wd=defaults.wd,\n",
    "                  moms=(0.95,0.85,0.95), cbs=None, reset_opt=False):\n",
    "    \"Fit `self.model` for `n_epoch` using the 1cycle policy.\"\n",
    "    if self.opt is None: self.create_opt()\n",
    "    self.opt.set_hyper('lr', self.lr if lr_max is None else lr_max)\n",
    "    lr_max = np.array([h['lr'] for h in self.opt.hypers])\n",
    "    scheds = {'lr': combined_cos(pct_start, lr_max/div, lr_max, lr_max/div_final),\n",
    "              'mom': combined_cos(pct_start, *moms)}\n",
    "    self.fit(n_epoch, cbs=ParamScheduler(scheds)+L(cbs), reset_opt=reset_opt, wd=wd)"
   ]
  },
  {
   "cell_type": "markdown",
   "metadata": {},
   "source": [
    "The 1cycle policy was introduced by Leslie N. Smith et al. in [Super-Convergence: Very Fast Training of Neural Networks Using Large Learning Rates](https://arxiv.org/abs/1708.07120). It schedules the learning rate with a cosine annealing from `lr_max/div` to `lr_max` then `lr_max/div_final` (pass an array to `lr_max` if you want to use differential learning rates) and the momentum with cosine annealing according to the values in `moms`. The first phase takes `pct_start` of the training. You can optionally pass additional `cbs` and `reset_opt`."
   ]
  },
  {
   "cell_type": "code",
   "execution_count": null,
   "metadata": {},
   "outputs": [
    {
     "name": "stdout",
     "output_type": "stream",
     "text": [
      "(#4) [0,11.923778533935547,3.7422120571136475,00:00]\n",
      "(#4) [1,6.4467387199401855,1.0517715215682983,00:00]\n"
     ]
    }
   ],
   "source": [
    "#Integration test: training a few epochs should make the model better\n",
    "learn = synth_learner(lr=1e-2)\n",
    "xb,yb = learn.dbunch.one_batch()\n",
    "init_loss = learn.loss_func(learn.model(xb), yb)\n",
    "learn.fit_one_cycle(2)\n",
    "assert learn.loss < init_loss"
   ]
  },
  {
   "cell_type": "code",
   "execution_count": null,
   "metadata": {},
   "outputs": [],
   "source": [
    "#Scheduler test\n",
    "lrs,moms = learn.recorder.hps['lr'],learn.recorder.hps['mom']\n",
    "test_close(lrs,  [combined_cos(0.25,1e-2/25,1e-2,1e-7)(i/20) for i in range(20)])\n",
    "test_close(moms, [combined_cos(0.25,0.95,0.85,0.95)(i/20) for i in range(20)])"
   ]
  },
  {
   "cell_type": "code",
   "execution_count": null,
   "metadata": {},
   "outputs": [],
   "source": [
    "#export\n",
    "@patch\n",
    "def plot_sched(self:Recorder, figsize=None):\n",
    "    rows,cols = (len(self.hps)+1)//2, min(2, len(self.hps))\n",
    "    figsize = figsize or (6*cols,4*rows)\n",
    "    _, axs = plt.subplots(rows, cols, figsize=figsize)\n",
    "    axs = axs.flatten() if len(self.hps) > 1 else L(axs)\n",
    "    for p,ax in zip(self.hps.keys(), axs):\n",
    "        ax.plot(self.hps[p])\n",
    "        ax.set_ylabel(p)"
   ]
  },
  {
   "cell_type": "code",
   "execution_count": null,
   "metadata": {},
   "outputs": [
    {
     "name": "stdout",
     "output_type": "stream",
     "text": [
      "(#4) [0,11.543971061706543,9.600528717041016,00:00]\n"
     ]
    }
   ],
   "source": [
    "#hide\n",
    "#test discriminative lrs\n",
    "def _splitter(m): return [[m.a], [m.b]]\n",
    "learn = synth_learner(splitter=_splitter)\n",
    "learn.fit_one_cycle(1, lr_max=slice(1e-3,1e-2))\n",
    "#n = len(learn.dbunch.train_dl)\n",
    "#est_close(learn.recorder.hps['lr'], [1e-3 + (1e-2-1e-3) * i/n for i in range(n)])"
   ]
  },
  {
   "cell_type": "code",
   "execution_count": null,
   "metadata": {},
   "outputs": [
    {
     "name": "stdout",
     "output_type": "stream",
     "text": [
      "(#4) [0,9.966203689575195,7.193938255310059,00:00]\n",
      "(#4) [1,9.150642395019531,6.494176864624023,00:00]\n"
     ]
    }
   ],
   "source": [
    "learn = synth_learner()\n",
    "learn.fit_one_cycle(2)"
   ]
  },
  {
   "cell_type": "code",
   "execution_count": null,
   "metadata": {},
   "outputs": [
    {
     "data": {
      "image/png": "iVBORw0KGgoAAAANSUhEUgAAAuMAAAD4CAYAAABG8+jVAAAABHNCSVQICAgIfAhkiAAAAAlwSFlzAAALEgAACxIB0t1+/AAAADh0RVh0U29mdHdhcmUAbWF0cGxvdGxpYiB2ZXJzaW9uMy4xLjEsIGh0dHA6Ly9tYXRwbG90bGliLm9yZy8QZhcZAAAgAElEQVR4nOzdeVxVdf7H8deHyyaI7LiBLG6IGyrSvrhU6jTZ6tIy2TrtNTXNz6Zp/1XTzGRZU03LtC9qu5XVuLWXiooroggoiAGCoICs9/v7g+v8iFBQuZy7fJ6PB4+599xzDu8zKX445/v9fMUYg1JKKaWUUqrr+VgdQCmllFJKKW+lxbhSSimllFIW0WJcKaWUUkopi2gxrpRSSimllEW0GFdKKaWUUsoivlYHsFJUVJRJSEiwOoZSSh2x1atX7zHGRFudoyvpz2yllLs63M9sry7GExISyMjIsDqGUkodMRHZYXWGrqY/s5VS7upwP7N1mIpSSimllFIW0WJcKaWUUkopi2gxrpRSSimllEW0GFdKKaWUUsoiWowrpZRSSillEacW4yIySUSyRSRHRGa38XmAiMx3fL5CRBJafHaXY3u2iJzVYvvLIlIiIhtbnStCRBaLyDbH/4Y789qUUkoppZQ6Vk4rxkXEBjwDTAZSgJkiktJqt6uAvcaYAcATwGOOY1OAGcBQYBLwrON8AK86trU2G1hqjBkILHW8V0oppZRSymU58854OpBjjMk1xtQD84CprfaZCrzmeP0eMEFExLF9njGmzhiTB+Q4zocx5hugvI3v1/JcrwHndubFqI6pqmvktR/yeX91IWt37qWypsHqSEopL2WM4a0VO/h6a6nVUZRS6pCcuehPX6CgxftC4LhD7WOMaRSRSiDSsf2nVsf2bef79TTG7Haca7eIxLS1k4hcC1wL0K9fv45dieoQu93wh/mZLN5c/IvtkcH+JEYFkxQdTGJUd5Kig0mKCqZfZBABvrZDnE0ppY5NfZOdN37cwc/7avn05pOJDQ+yOpJSSv2KM4txaWOb6eA+HTn2qBhjXgBeAEhLS+uUc6pmzyzPYfHmYu6eMoRxyTHk7akmb08VuaXV5O6pZtmWUvZUFf53fx+B2PCg/xbqSVHBpCVEMKR3DwuvQinlKQJ8bTx36RjOefo7bnxrDQuuO0FvACiljlptQxML1xVx1tBehHbz67TzOrMYLwTiWryPBYoOsU+hiPgCoTQPQenIsa0Vi0hvx13x3kDJsYRXR2b5lhLmLNnKual9uPqURESEATHdgZ6/2G9fbQP5e6r/W6Dn7akmt7SKVfnl1NQ3AXB8UgRXn5zE+OQYfHza+r1MKaU6JjEqmL9fNILr3lzD/36axUPnDrM6klLKzZTsr+XNn3by1k87KKuux243zEjvvNEVzizGVwEDRSQR2EXzhMyLW+2zELgc+BG4EFhmjDEishB4W0TmAH2AgcDKdr7fwXP91fG/H3fWhajDy99TzS3z1jKkVw8ePX8EzcP+29Yj0I8RsWGMiA37xXZjTPOj5HW7eeX7PK5+PYPEqGCuOCmBC8fEEuTvzD+qSilPNmlYb649NYkXvsllTHw4545qb9SjUkrBpqJKXv4un0/WFVHfZGdCcgxXnZzICf0jO/X7OK3CcYwBvwn4ErABLxtjNonIg0CGMWYh8G/gDRHJofmO+AzHsZtEZAGwGWgEbjTGNAGIyDvA6UCUiBQC9xlj/k1zEb5ARK4CdgIXOeva1P+rrmvk2jcysPkIz182hm7+R/cIWEToHdqNa05N4oqTEvh848+89F0e9368icf/s5WZ6f24/MR4eod26+QrUEp5gz+dNZjMnRXc9cEGhvTuweBeIVZHUkq5oCa7YUlWMS9/l8eKvHKC/G3MTI/j8hMTSIru7pTvKcZ477DptLQ0k5GRYXUMt2WM4aa31/L5xt28dmU6pwyM7vTzr9m5l39/l8cXG3/GR4TfjOjNVScn/urOulLeRkRWG2PSrM7RlY71Z3bJvlqmPPUdPQJ9+fimkwgJ7Lwxn0op97a/toF3Mwp59Yd8dpbX0DesG5efGM/0tH6EBh37z4rD/czWZ//qqD3/TS6fbdjNXZOTO70Qh+a75WPiIxgTH0FBeQ2v/pDP/FUFfJxZRHpCBFeenMgZKT2x6bhypVQHxPQI5JmLR3HxSyv403vrefaS0YcdVqeU8nwF5TW88n0+CzIKqKprJC0+nNmTkzkzpSe+tq5ZqF6LcXVUvt1Wyt++2MJvRjSPxXS2uIgg7jk7hdsmDmT+qgJe+T6f695cTb+IIK44KYGL0uLoHqB/nJVSh3dcUiR/Omswj36+hX9/l8fVpzj/55dSyrUYY1iZV87L3+exeHPxf5+8X3FSIqlxXf/kXasXdcQKymu4+Z21DIwJ4W8XHH7CZmcLCfTj6lOSmHViAv/ZXMxL3+bywCebmbN4K3+eMoQZY+P0TpdS6rCuPTWJ1Tv28ujnWxgZF8bYhAirIymlusiuigP8ccE6fswtIyzIj+tP789lxyfQKzTQskxdc/9deYwD9U38/o3V2O2G5y8bQ7BFd6N9bT5MGd6bD244iQ9uOJHhfUO564MNXPfmavZW11uSSSnlHkSEf0wbSVx4N258aw2l++usjqSU6gIL1xUx6clvWF9YwQPnDOXH2RO486xkSwtx0GJcHQFjDHd9sJ6sn/cxd8YoEqKCrY4EwOh+4bx51XH8eUoyy7aUMHnut/ywfY/VsZRSLqxHoB/PXTqGfbUN3PzOGhqb7FZHUko5yf7aBm6fn8kt76xlQEx3Ft16CpefmHDUHeA6mxbjqsNe+T6fjzKLuH3iIMYlx1gd5xd8fIRrT+3PhzecRJC/jUteWsFjX2yhQf+BVUodwpDePfjfc4fzU245jy/eanUcpZQTZOSXM3nut3yUuYvbJg7k3d+fQHyka9xMPEiLcdUhP24v4+FFWZyZ0pMbxw2wOs4hDesbyqe3nMz0tDie+2o7Fz73A/l7qq2OpZRyUReOiWVmej+e+2o7izcXWx1HKdVJGpvszFm8lWnP/4gIvHvdidw2cVCXdUg5Eq6XSLmcoooD3PT2GhIig3h82kiXX6I+yN+Xv14wgucuGU1+WQ1TnvqWdzMK8Oae+kqpQ7vvtykM69uD2xdksqNMf3lXyt3tKKvmwn/9yFNLt3HeqFgW3XIKY+LDrY51SFqMq8OqbWjiujdXU9do5/nL0txqkYzJw3vz+a2nMCI2lDvfW89N76yl8kCD1bGUUi4m0M/Gc5eMwUeE695cQ21Dk9WRlFJHwRjDuxkFTJn7LbmlVTw9cxSPTxvp8rWLFuPqkIwx3PPRRtYXVjJn2kgGxDhnGVhn6hPWjbeuPp47zxrMlxt/Zsrcb1mZV251LKWUi4mLCOKJ6SPJ2r2Pez/eaHUcpdQRqqip58a313Dne+sZ1jeUL247ld+O7GN1rA7RYlwd0psrdvLu6kJuGT+AM4f2sjrOUbP5CDeOG8B715+Ir02Y8cKPzPlPtnZPUEr9wvjkntw8fgALMgqZv2qn1XGUUh30w/Y9THryW/6zqZj/mZTM29ccT5+wblbH6jAtxlWbMvLLefCTTYwbHM1tEwdZHadTpMaF8dktp3DeqFieWpbDtOd/pKC8xupYSrk1EZkkItkikiMis9v4PF5ElorIehH5SkRiW33eQ0R2icg/uy71od02cRAnD4jino83sXFXpdVxlFKHUd9o59FFWVzy0gqCAmx8eMNJXH96f2wuPretNS3G1a8YY/if99fTJ6wbT84Y5fITNo9E9wBfHp82kqdmjmJbSRWT537LwnVFVsdSyi2JiA14BpgMpAAzRSSl1W7/AF43xowAHgQebfX5Q8DXzs7aUTYfYe6MVCKD/bn+rdVU1TVaHUkp1YbCvTWc9+z3PP9NLhen9+PTm09meGyo1bGOihbj6le2l1azvbSaa05JIrSba096OFrnjOzD57eeQnKvEG55Zy2vfJ9ndSSl3FE6kGOMyTXG1APzgKmt9kkBljpeL2/5uYiMAXoC/+mCrB0W2T2Av184koLyAyzRdodKuZzc0iqm/av56faLv0vj4fOGE+RvzYrgnUGLcfUrS7Ka//GZMMS1FvbpbLHhQbx1zXGcNbQnD3yymWe/yrE6klLupi9Q0OJ9oWNbS+uACxyvzwNCRCRSRHyAx4E7D/cNRORaEckQkYzS0tJOit2+E/tHEhnsz7ItJV32PZVS7dvy8z6mPf8TdY125l17Amek9LQ60jHTYlz9ypLNxQzr24Peoe4z+eFoBfjaeObi0UxN7cPfvshmzn+ytR+5Uh3X1hi21n+B/gicJiJrgdOAXUAjcAOwyBhTwGEYY14wxqQZY9Kio6M7I3OH+PgIpw+O4eutpTrZWykXkVlQwfTnf8LXR5j/+xNI6dPD6kidwn3v6SunKKuqY83OvdwyYaDVUbqMr82HOdNSCfS18dSyHGrqm7j7N0MQ8Zyx8ko5SSEQ1+J9LPCLSRjGmCLgfAAR6Q5cYIypFJETgFNE5AagO+AvIlXGmF9NArXK+OQY3l9TyJqdFaQnRlgdRymv9lNuGVe9uorI7gG8dfVxxEUEWR2p02gxrn5heXYpdgMTh7j/Y58jYfMRHj1/ON38bbz0XR61jU08eM4wj5q8qpQTrAIGikgizXe8ZwAXt9xBRKKAcmOMHbgLeBnAGHNJi31mAWmuVIgDnDIoCl8fYdmWEi3GlbLQV9kl/P6N1cRFBPHmVcfRKzTQ6kidSoepqF9YsrmYXj0CGeohj36OhI+PcN9vU7jutP68+dNO/vT+eprsOmRFqUMxxjQCNwFfAlnAAmPMJhF5UETOcex2OpAtIltpnqz5sCVhj0KPQD/GJkSwbItO4lTKKp9v2M01r2cwIKY786893uMKcdA746qF2oYmvtlWyvmj+3rtEA0R4X8mDaabn40nlmyltqGJJ6an4mfT31uVaosxZhGwqNW2e1u8fg94r51zvAq86oR4x2zCkBj+97MsCsprPOqxuFLu4IM1hfzx3XWM6hfOy7PGemyHN60w1H/9lFtGTX2T1w1RaU1EuHXiQP48JZlP1+/m+jfXUNvQZHUspZQFxiU3d5Vanq1dVZTqSm/8tIPbF6zjhP6RvH5luscW4qDFuGphSVYxQf42jk+KtDqKS7j21P48NHUoS7KKueb1DA7Ua0GulLdJigomPjJIWxwq1YWe/3o793y0kYlDYvj35WMJDvDsgRxajCugedXNJZtLOHVgNIF+NqvjuIzLTkjgbxeO4LucPVz+ykpdjU8pLyMijE+O4YftZdTU699/pZzJGMOc/2Tz6OdbOHtEb567dIxX1CRajCsANhXt4+d9tUz0gOb5nW1aWhxPTk9l9Y69XPrSCiprGqyOpJTqQuOTY6hvtPNDTpnVUZTyWMYYHvo0i6eW5TA9LY65M0Z5zXwt77hK1a4lWcX4CIwb3HWLariTqal9efaS0WwqqmTmiz9RVlVndSSlVBdJT4wg2N/GMh03rpRTNNkNd32wgZe/z+OKkxJ49Pzh2LyotbAW4wpoLsZH9wsnsnuA1VFc1llDe/Hi79LYXlrFjBd+omRfrdWRlFJdIMDXxskDo1i+pURX6FWqkzU02fnD/EzmrSrg5vEDuPfsFK9b40OLccXuygNs3LVPh6h0wOmDY3j1inR2VRxg2vM/UlRxwOpISqkuMCG5J7sra8navd/qKEp5jCa74aa317BwXRGzJydzx5mDvbK1shbjiqVZzY9evb2lYUed0D+SN646jrKqema9spJ9tTqGXClPd3py8xA+XQBIqc5hjOGBTzbx5aZi7j27ecE9b6XFuGJJVjEJkUH0jw62OorbGBMfzr8uG0NuaTU3vrWGhia71ZGUUk4UExLIiNhQbXGoVCd56ds8Xv9xB9eemsSVJydaHcdSWox7ueq6Rn7IKWPikJ5e+WjoWJw0IIpHzh/Ot9v2cM9HG3UsqVIebtzgGNYWVFBeXW91FKXc2mfrd/Pwoix+M7w3syclWx3HclqMe7lvt5VS32TX8eJHaVpaHDeNG8C8VQX86+tcq+MopZxofHIMxsBX2lVFqaOWkV/OHxZkMiY+nMenjfS6yZptcWoxLiKTRCRbRHJEZHYbnweIyHzH5ytEJKHFZ3c5tmeLyFntnVNEJojIGhHJFJHvRGSAM6/NUyzJKiG0mx9p8eFWR3Fbt58xiN+O7MNjX2zh0/VFVsdRSjnJ8L6hRHUP0KEqSh2lvD3VXPN6Bn3DuvHi79K8YkGfjnBaMS4iNuAZYDKQAswUkZRWu10F7DXGDACeAB5zHJsCzACGApOAZ0XE1s45nwMuMcakAm8Df3HWtXmKJrth2ZYSxg2OxtdLGus7g4+P8PcLR5AWH87tC9axeke51ZGUUk7g4yOMGxzN11tLdZ6IUkeorKqOWa+sRER4ZdZYIoL9rY7kMpxZgaUDOcaYXGNMPTAPmNpqn6nAa47X7wETpHng8lRgnjGmzhiTB+Q4zne4cxqgh+N1KKC3KNuxdudeyqvrdYhKJwj0s/HC79LoExrINa+vZkdZtdWRlFJOMGFIDPtrG1m9Y6/VUZRyG7UNTVz9egY/V9by4u/SSIjShhEtObMY7wsUtHhf6NjW5j7GmEagEog8zLGHO+fVwCIRKQQuA/7aVigRuVZEMkQko7S09Cguy3MszirGzyacOkhX3ewMEcH+vHJFOnZjuOLVVVTU6CQvpTzNyQOj8bOJDlVRqoPsdsMf5meSWVDBk9NTGaPDYn/FmcV4WyPyW7ebONQ+R7od4A/AFGNMLPAKMKetUMaYF4wxacaYtOho7y5Cl2aVcFxiJD0C/ayO4jESo4J54bI0CssPcO0bq6lrbLI6klKqE3UP8OW4xEgtxpXqoEcWZfH5xp+5e8oQJg/vbXUcl+TMYrwQiGvxPpZfDx357z4i4kvz8JLywxzb5nYRiQZGGmNWOLbPB07snMvwTHl7qskpqWLikBiro3ic9MQI/n7RCFbmlXPX+xu05aFSHmZccgw5JVXsLKuxOopSLu21H/J56bs8Zp2YwFVe3kv8cJxZjK8CBopIooj40zwhc2GrfRYClzteXwgsM82Vy0JghqPbSiIwEFh5mHPuBUJFZJDjXGcAWU68Nre3NKt5FbkJuuqmU0xN7csdZwzig7W7eHLJNqvjKKU60YTk5psYuhqnUoe2eHMxD3yyiTNSenLP2Sm6lslh+DrrxMaYRhG5CfgSsAEvG2M2iciDQIYxZiHwb+ANEcmh+Y74DMexm0RkAbAZaARuNMY0AbR1Tsf2a4D3RcROc3F+pbOuzRMs3lxMcq8Q4iKCrI7isW4aP4Ad5TXMXbqNfhFBXDAm1upISqlOkBAVTFJUMMuyS5l1kt7tU6q1dQUV3PzOGob3DeWpGaOwaS/xw3JaMQ5gjFkELGq17d4Wr2uBiw5x7MPAwx05p2P7h8CHxxjZK1TU1JOxYy/Xn9bf6igeTUR45LzhFFUcYPYH6+kT1o0T+kdaHUsp1QnGJ8fw+o87qK5rJDjAqf+UKuVWCspruOq1VUSHBPDS5WPp5q+9xNujzaW90FfZpTTZjbY07AL+vj48d+kY4iOD+f0bGeSUVFkdSSnVCcYnx1DfZOf7nD1WR1HKZVTWNDDrlZU0NBlemZVOdEiA1ZHcghbjXmhxVjHRIQGM6BtqdRSvENrNj1dmjcXf14crX11FWVWd1ZGUUscoLSGC7gG+2lVFKYe6xiaufSODgvIDvHDZGAbEdLc6ktvQYtzL1Dfa+Sa7lAnJMfjoGK4uExcRxIu/S6N4Xy1Xv55BbYO2PFTKnfn7+nDqoCiWZ5doxyTl9ex2w5/eW8+KvHL+ftEIjkvSIZlHQotxL7Myr5z9dY1M1C4qXW5Uv3Dmzkgls6CCOxas03/AlXJz4wbHULyvjk1F+6yOopSlnlmew8eZRdx51mCmprZe31G1R4txL7Mkq5hAPx9OGhBldRSvNGlYb2ZPSuazDbt58dtcq+MopY7B6YNjEEGHqiiv9u22UuYs2cq5qX244XRtDHE0tBj3IsYYFm8u5uQB0Tq72ULXnprE5GG9eOyLbFbmlVsdRyl1lKJDAhgRG6bFuPJaRRUHuHVeJgNjuvPI+cO1l/hR0mLci2QX72dXxQFdddNiIsLfLhxBv4ggbn5nDXt0QqdSbmtCcgzrCiv077HyOvWNdm54aw31jXaeu3QMQf7a4vNoaTHuRZZsbl4tbrwW45YLCfTj2UtGU1HTwK3z1tJk1/HjSrmj8ckxGNPcMlYpb/LIoiwyCyr424Uj6B+tnVOOhRbjXmRxVgmpcWHEhARaHUUBQ3r34KGpw/g+p4y5S7ZaHUcpdRSG9ulBzx4BLNtSbHUUpbrMwnVFvPpDPlefnMiU4b2tjuP2tBj3EiX7allXUMEZutCPS5k2No6LxsTy9PIcvt6qd9aUcjciwrjBMXy7dQ8NTXar4yjldNuK9zP7/fWMTQjnfyYnWx3HI2gx7iUOTjCaoENUXM6DU4cxuGcIt81bS1HFAavjKNVhIjJJRLJFJEdEZrfxebyILBWR9SLylYjEOranisiPIrLJ8dn0rk/fecYlx7C/rpFV+TohW3m2qrpGrntzNUH+Nv558Wj8bFpGdgb9f9FLLMkqJja8G4N7hlgdRbXSzd/Gs5eMpqHJcOPbzZNhlHJ1ImIDngEmAynATBFJabXbP4DXjTEjgAeBRx3ba4DfGWOGApOAJ0UkrGuSd76TB0Thb/NhWZZ2VVGeyxjD7PfXk7enmqdnjqZnDx3y2lm0GPcCB+qb+HbbHiYO6alth1xUUnR3HrtgBGt3VvDXz7dYHUepjkgHcowxucaYemAeMLXVPinAUsfr5Qc/N8ZsNcZsc7wuAkqA6C5J7QTBAb4clxTBsmwtxpXnevWHfD5dv5s7z0rmhP66wmZn0mLcC3yXs4e6RruuuunifjOiN7NOTODl7/P4fMNuq+Mo1Z6+QEGL94WObS2tAy5wvD4PCBGRX/wrLiLpgD+w3Uk5u8SE5BhyS6vJ31NtdRSlOt3qHXt5+LMsJg7pyXWnJVkdx+NoMe4FlmYVExLgS3pihNVRVDv+PGUIqXFh/Om95keBSrmwth6zte7R+UfgNBFZC5wG7AIa/3sCkd7AG8AVxpg2x2eJyLUikiEiGaWlrjvJeXxy880OXQBIeZo9VXXc+NYa+oR14/FpI/UJuxNoMe7h7HbDkqwSThscjb+v/ud2df6+PjxzyWhsNuH6N1dT29BkdSSlDqUQiGvxPhYoarmDMabIGHO+MWYUcLdjWyWAiPQAPgP+Yoz56VDfxBjzgjEmzRiTFh3tuiNZ+kUGMSCmuxbjyqM02Q23zlvL3pp6nrt0NKHd/KyO5JG0OvNwB1eG05aG7qNvWDeemJ7Klp/3c9/Hm6yOo9ShrAIGikiiiPgDM4CFLXcQkSgROfjvzF3Ay47t/sCHNE/ufLcLMzvV+OQYVuSVUVXX2P7OSrmBJxZv5fucMh46dxhD+4RaHcdjaTHu4ZZmlWDzEU4fpC0N3cm4wTHcNG4A8zMKeDejoP0DlOpixphG4CbgSyALWGCM2SQiD4rIOY7dTgeyRWQr0BN42LF9GnAqMEtEMh1fqV17BZ1vfHIMDU2G77btsTqKUsds2ZZi/rk8h+lpcUxLi2v/AHXUfK0OoJxrSVYxYxPCCQ3SR0vu5g9nDGL1jr3c8/FGhseGktyrh9WRlPoFY8wiYFGrbfe2eP0e8F4bx70JvOn0gF1sTHw4IYG+LNtSzKRhvayOo9RRKyiv4bZ5mQzt04MHpg61Oo7H0zvjHqygvIYtP+/XLipuyuYjzJ2ZSkigHze8uYb9tQ1WR1JKHYafzYdTB0WzPLsUu731XFal3ENtQxPXv7UagOcuGUOgn83iRJ5Pi3EPtjz74KqbWoy7q5iQQP45cxQ7ymuY/cEGjNF/4JVyZROSYyjdX8fGokqroyh1VB74ZBMbd+1jzrRU+kUGWR3HK2gx7sFW5JbTJzSQBP3L5NaOS4rkj2cO5rP1u3nth3yr4yilDuO0QdGIaItD5Z7ezSjgnZUF3HB6fyZq44cuo8W4hzLGsCKvjOOSIrUnqAf4/alJTEiO4eFFWazdudfqOEqpQ4jsHkBqXBhfZbtuT3Sl2rKteD/3fLyRE5Iiuf2MQVbH8SpajHuo7aXV7Kmq5zhd6Mcj+PgIc6alEhMSyC3z1ur4caVc2AlJkWzcVUlNvbY4VO6htqGJm99ZS7C/L3NnpuJr0/KwK+n/2x5qRV4Z0DzEQXmG0CA/5s5IZdfeA9y3UPuPK+WqxiZG0Gg3rN1ZYXUUpTrksS+2sOXn/fzjopHEhARaHcfraDHuoVbklhMTEqDjxT1MWkIEN48fyAdrdrFwXVH7ByilutyY+HBEYGVeudVRlGrX8i0lvPJ9PrNOTGBcsq5JYgUtxj2Qjhf3bDePH8DofmHc/eEGCvfWWB1HKdVKj0A/hvTqwap8LcaVayvZX8sf311Hcq8QZk9OtjqO19Ji3APtKKuheF+djhf3UL42H56cPgpj4Pb562jSfsZKuZz0xAjW7qygocludRSl2mS3G+5YsI7q+kaenjlK+4lbSItxD3RwvPjxSVqMe6p+kUE8OHUoK/PLee6rHKvjKKVaGZsQwYGGJjbu0n7jyjW9/H0e327bwz1npzCwZ4jVcbyaFuMeaEVeOZHB/vSP7m51FOVE543qyzkj+/DEkm3a7lApFzM2MRxAh6ool7RxVyWPfbGFM1N6cnF6P6vjeD0txj3Qitxy0hMjdLy4hxMRHjp3GL16BHLb/Eyq6rSNmlKuIiakecG1lXn6i7JyLTX1jdzyzloigwN47IIRWiu4AKcW4yIySUSyRSRHRGa38XmAiMx3fL5CRBJafHaXY3u2iJzV3jml2cMislVEskTkFmdem6sq3FvDrooDOl7cS4R28+OJ6akUlNdwv7Y7VMqljE2IIGNHOXad16FcyAMLN5NXVs2c6SMJD/a3Oo7CicW4iNiAZ4DJQAowU0RSWu12FbDXGDMAeAJ4zHFsCjADGApMAp4VEVs755wFxAHJxpghwDxnXZsrWxEPFKgAACAASURBVJHb/EhU+4t7j/TECG4cN4D3Vhfy6Xptd6iUqxibGEFFTQM5pVVWR1EKgM/W72Z+RvNy9yf2j7I6jnJw5p3xdCDHGJNrjKmnuTie2mqfqcBrjtfvAROk+XnJVGCeMabOGJMH5DjOd7hzXg88aIyxAxhjSpx4bS5rRV4ZYUF+DNbJGF7llgkDSY0L488fbGBXxQGr4yilgPSE5ieU2m9cuYJdFQe464P1jIwL47aJuty9K3FmMd4XKGjxvtCxrc19jDGNQCUQeZhjD3fO/sB0EckQkc9FZGBboUTkWsc+GaWlpUd1Ya5sRV45YxMi8PHRMWDexM/mw9wZqTTZDbfPz9R2h0q5gPjIIKJDAnQSp7Jck91w27y12A08NSMVP13u3qU4879GW9Vg6wrhUPsc6XaAAKDWGJMGvAi83FYoY8wLxpg0Y0xadHR0m8Hd1c+Vtewoq9Hx4l4qPjKY+88Zyoq8cv719Xar4yjl9USE9IQIVumdcWWxfy7LYVX+Xh46dyjxkcFWx1GtOLMYL6R5DPdBsUDrAa3/3UdEfIFQoPwwxx7unIXA+47XHwIjjvkK3Mz/9xfX8eLe6sIxsfxmRG+eWLyVdQUVVsdRyuuNTQinqLJWV8tVlsnIL2fu0q2cm9qH80bFWh1HtcGZxfgqYKCIJIqIP80TMhe22mchcLnj9YXAMmOMcWyf4ei2kggMBFa2c86PgPGO16cBW510XS5rRV45IQG+DOndw+ooyiIiwiPnDicmJIDb5mdSre0OlbLUWMeTSh2qoqxQeaCBW+dl0je8Gw+dO8zqOOoQnFaMO8aA3wR8CWQBC4wxm0TkQRE5x7Hbv4FIEckBbgdmO47dBCwANgNfADcaY5oOdU7Huf4KXCAiG4BHgauddW2uakVuGWkJ4dh0vLhXCw3yY870VPLLqnnwk81Wx1HKqyX36kFIgK/2G1ddzhjD3R9u4Od9tcydMYqQQD+rI6lD8HXmyY0xi4BFrbbd2+J1LXDRIY59GHi4I+d0bK8AfnOMkd1W6f46tpdWc1FaXPs7K493fFIk15/Wn2e/2s7pg6OZPLy31ZGU8ko2H2FMQrjeGVddrrnd7W7uPGswo/uFWx1HHYZOp/UQB1tn6eRNddBtEwcxIjaU2R9sYHeltjtUyipjEyLIKamivLre6ijKS+Ttqea+hZs4PimC607rb3Uc1Q4txj3EirwygvxtDOsbanUU5SL8fX2YO2MU9Y12bp+/TtsdKmWRdB03rrpQfaOdW95Zi5/Nhyemp+rQVTegxbiHWJFbzpj4cO0dqn4hMSqY+89J4cfcMl78NtfqOEp5pRGxofj7+miLQ9UlHl+czYZdlTx2wQh6h3azOo7qAK3cPEB5dT3Zxfu1paFq07S0OCYP68U/vsxm465Kq+Mo5XUCfG2kxoXpnXHldD9uL+OFb3KZmR7HpGG9rI6jOkiLcQ+g48XV4YgIj54/nMju/tw2P5PahiarIykXJCI2ETlHRG4RkdsPflmdy1OkJ0SwsWifthtVTlN5oIE7FmSSEBnMPWenWB1HHQEtxj3AyrxyAnx9GBEbZnUU5aLCgvz5+4UjySmp4q+fb7E6jnJNnwCzgEggpMWX6gRjEyNoshvW7tTFuJRz3PPRRor31/HE9FSC/J3aLE91Mv2v5QFW5JUxul84/r76u5U6tFMHRTPrxARe/SGfCUNiOGVgtNWRlGuJNcZ43crFXWV0vzB8BFbml3PywCir4ygP83HmLhauK+KOMwaRGqc35tyNVm9urvJAA5t37+O4JB2iotr3P5OS6R8dzB/fXUdFjbZZU7/wuYicaXUITxUS6EdKnx46iVN1usK9Nfzlw42MiQ/n+tO1jaE70mLczWXkl2MMHJeokzdV+7r523hy+ijKqur5y0cbMUbbHar/+gn4UEQOiMg+EdkvIvusDuVJxiZEsLZgL/WNdqujKA/RZDfcvmAdBnhiWiq+2lHNLel/NTe3Iq8cf5sPo/rpYynVMcNjQ7lt4kA+Xb+bheuKrI6jXMfjwAlAkDGmhzEmxBjTw+pQniQ9IYLaBjsbi7SrkeocL3yTy8q8cu4/Zyj9IoOsjqOOkhbjbm5FbhmpcWEE+tmsjqLcyHWn9WdMfDh/+Wgjuyp0dU4FwDZgoznCxyUiMklEskUkR0Rmt/F5vIgsFZH1IvKViMS2+OxyEdnm+Lq8E67BpaUlOBb/0aEqqhNs3FXJnMXZTBneiwtG97U6jjoGWoy7saq6RjYW6XhxdeR8bT7MmTYSu93wxwXrsOvqnAp2A1+JyF0dbW0oIjbgGWAykALMFJHWPdX+AbzumBz6IPCo49gI4D7gOCAduE9Ewjv1ilxMdEgASVHB2m9cHbMD9U3cOm8tEcH+PHLecER0lU131m4xLiI+IrKxK8KoI5ORX06T3eh4cXVU4iODufe3zatzvvx9ntVxlPXygKWAPx1vbZgO5Bhjco0x9cA8YGqrfVIc5wVY3uLzs4DFxphyY8xeYDEw6ZivwsWNTYhgVf5e/QVYHZNHFmWxvbSaxy9KJSzI3+o46hi129rQGGMXkXUi0s8Ys7MrQqmOWZlXjq+PMDpex4urozMtLY7Fm0v42xfZnDIwmsG9tK20tzLGPAAgIiHNb01VBw7rCxS0eF9I853ultYBFwBzgfOAEBGJPMSxv3rWLiLXAtcC9OvXr0PX4srGJkYwP6OAbSVV+vdNHZXlW0p446cdXHVyorbJ9BAdHabSG9jkGPe38OCXM4Op9q3IK2d4bKg291dHTUT46wXD6dHNl1vnraWuUVfn9FYiMkxE1gIbaf55v1pEhrZ3WBvbWt/y/SNwmuPcpwG7gMYOHosx5gVjTJoxJi062v1746c7xo2v1KEq6ijsqarjzvfWkdwrhDvPGmx1HNVJOlqMPwCcTfN4v8dbfCmLHKhvYn1hhQ5RUccsqnsAfz1/BFt+3s+cxVutjqOs8wJwuzEm3hgTD9wBvNjOMYVAXIv3scAvWvQYY4qMMecbY0YBdzu2VXbkWE8UF9GNnj0CdBKnOmLGGGa/v559tY08OSNVGzd4kA7dUjXGfO3sIOrIrNm5l4Ymo5M3VaeYmNKTmelxvPBNLuMGx3B8kv6S54WCjTHLD74xxnwlIsHtHLMKGCgiiTTf8Z4BXNxyBxGJAsqNMXbgLuBlx0dfAo+0mLR5puNzjyYijE2IYGVeOcYYnXinOuydlQUsySrhnrNTSO6lXUc9yWHvjB9c9KGNL10MwmIrcsvwEUiL9+jmA6oL/eU3KfSLCOKOBevYV9tgdRzV9XJF5B4RSXB8/YXmSZ2HZIxpBG6iubDOAhYYYzaJyIMico5jt9OBbBHZCvQEHnYcWw48RHNBvwp40LHN46UnRvDzvloK92pbUdUxuaVVPPTpZk4eEMUVJyZYHUd1ssMW4wcXfWjjSxeDsNhPeeUM6xtKSKCf1VGUhwgO8GXOtFR2Vx7ggYWbrY6jut6VQDTwPvABEAXMau8gY8wiY8wgY0x/Y8zBQvteY8xCx+v3jDEDHftcbYypa3Hsy8aYAY6vV5xxUa5o7MFx4zpURXVAQ5Od2+ZnEuDnw+PTRuLjo09TPI32GXdDtQ1NZBZUcFyiDlFRnWtMfDg3jRvA+2sK+XzDbqvjqK7Vn+Yx3D6AHzAB+MbSRB5qcM8QegT6ar9x1SFPLd3G+sJKHjlvOD17BFodRzmBtuFwQ5kFFdQ32nXypnKKmycM5Kutpdz14QbGxIcToz/8vcVbNHc+2QjYLc7i0Xx8hLSECO2ootq1Kr+cZ5bncOGYWKYM7211HOUkemfcDa3ILUfk/x91KtWZ/Gw+PDE9ldqGJu58bz1HuDq6cl+lxphPjDF5xpgdB7+sDuWpxiZEkFtazZ6quvZ3Vl5pf20Df5ifSWx4EPef016XUeXOtBh3Qyvzy0ju1YPQIB0vrpyjf3R3/jxlCF9vLeXNn7Qe8xL3ichLIjJTRM4/+GV1KE+Vntg8+T5D746rQ7hv4SaKKg7wxPSRdA/QgQyeTItxN1PfaGf1jr06Xlw53WXHx3PqoGgeXpTF9tKOLMao3NwVQCrNS9L/1vF1tqWJPNjwvmEE+PqwMm+v1VGUC1q4rogP1uzipnEDGBOv/957Oi3G3cyGXRXUNtg5XvuLKycTEf5+4QgC/WzcNi+T+kYdRuzhRjpWurzcGHOF4+tKq0N5Kn9fH1LjwnQSp/qVgvIa7v5gA6P7hXHLhIFWx1FdQItxN/NTbvMP7nSdvKm6QM8egfz1/OFs2FXJE0t0dU4P95OIpFgdwpukJ0awqaiSqrpGq6MoF9HoaGMIMHfGKHxtWqZ5A/2v7GZW5JUzqGd3IoL9rY6ivMSkYb2ZMTaOf329nR+3l1kdRznPyUCmiGSLyHoR2SAi660O5cnGJkRgN7Bmhw5VUc2eWpbD6h17+d/zhhEXEWR1HNVFtBh3I41Ndlbnl2tLQ9Xl7jk7hYTIYG5fkElFTb3VcZRzTAIG0rws/cHx4r+1NJGHGx0fjo+gQ1UU0LwI1D+XbeP80X2ZmtrX6jiqC2kx7kY2Fu2jur6J43S8uOpiwQG+zJ2RSun+Ov784QZtd+iBWrYz1NaGXaN7gC9D+4TqSpyKypoGbpu3lriIIB6cOszqOKqLaTHuRlbkNg8RSNdOKsoCI2LDuP3MQSza8DPvri60Oo5SHmFsQgSZBRXUNTZZHUVZxBjDXR+up2R/HU/NGKVtDL2QFuNuZGVeOUlRwcSE6IqIyhq/P7U/xydFcP/CTeTvqbY6jlJuLz0xnLpGOxt3VVodRVlkQUYBizb8zB1nDmZkXJjVcZQFnFqMi8gkx2SgHBGZ3cbnASIy3/H5ChFJaPHZXY7t2SJy1hGc82kR8bimyE12w8r8ch2ioixl8xHmTEvFz+bDrfPW0tCk7Q6VOhZpjpWUtd+4d9peWsX9CzdzYv9Ifn9qktVxlEWcVoyLiA14BpgMpAAz22ibdRWw1xgzAHgCeMxxbAowAxhK86SiZ0XE1t45RSQN8MhfK7N272N/baNO3lSW6xPWjUfOG866wkrmLtlmdRyl3FpU9wCSooN1EqcXqmts4pZ31hLo58Ocaan4+IjVkZRFnHlnPB3IMcbkGmPqgXnA1Fb7TAVec7x+D5ggIuLYPs8YU2eMyQNyHOc75DkdhfrfgT858Zoss8IxwUfvjCtX8JsRvbloTCzPfJXz37kMSqmjk54QQUZ+OXa7Toz2Jv/4MptNRft47IIR9ArV4afezJnFeF+goMX7Qse2NvcxxjQClUDkYY493DlvAhYaY3YfLpSIXCsiGSKSUVpaekQXZKUVuWX0iwiid2g3q6MoBcD95wwlPiKIP8zPpPJAg9VxlHJbYxMi2FfbSHbxfqujqC7y9dZSXvw2j8uOj+fMob2sjqMs5sxivK3nLa1/7T/UPke0XUT6ABcBT7cXyhjzgmPJ57To6Oj2dncJ9oPjxbWLinIhwQG+PDljFCX767hb2x0qddQOdsjSoSreYU9VHXcsWMegnt25+zdDrI6jXIAzi/FCIK7F+1ig6FD7iIgvEAqUH+bYQ20fBQwAckQkHwgSkZzOuhCrbS3ZT0VNA8cl6Xhx5VpS48L4wxmD+HT9bj5Ys8vqOEq5pdjwbvQODdR+417AGMOd765jX20DT80cRaCfzepIygU4sxhfBQwUkUQR8ad5QubCVvssBC53vL4QWGaab68tBGY4uq0k0rwq3MpDndMY85kxppcxJsEYkwDUOCaFeoQVuY7x4npnXLmg607rT3piBPd+vJEdZdruUKkjJSKMTYhgVX65PmHycK/+kM/y7FLunjKE5F49rI6jXITTinHHGPCbgC+BLGCBMWaTiDwoIuc4dvs3EOm4i307MNtx7CZgAbAZ+AK40RjTdKhzOusaXMXKvHL6hnUjLiLI6ihK/YrNR3hienMngNvmZ2q7Q6WOwtjECIr31VFQfsDqKMpJNhft49FFW5iQHMPvToi3Oo5yIU5d5skYswhY1GrbvS1e19I81rutYx8GHu7IOdvYp/vR5HVFdrthRV4Zpwx0j/Htyjv1dbQ7vPmdtTy9LIfbzxhkdSSl3Er6wX7j+eX0i9QbL57mQH0Tt8xbS1iQH3+7cATNjeOUaqYrcLq4Dbsq2VNVzykDo6yOotRh/XZkHy4YHcs/l23TiWhKHaGBMd0J7ebHKh037pEe+mwzOSVVzJmWSmT3AKvjKBejxbiLW5JVjI/AuMExVkdRql0PTB1KbHgQt83LZF+ttjtUqqN8fISxCeH6i6wH+mLjz7y9Yie/PzWJk/XGmmqDFuMubklWCWkJEYQH+1sdRal2dQ/w5ckZqfy8r5Z7PtpodRyl3MrYhAhy91RTur/O6iiqk+yuPMDsD9YzvG8od5w52Oo4ykVpMe7CCvfWkLV7H2cM6Wl1FKU6bHS/cG6dMJCPM4v4aK22O1Sqo8Y6OmatyNNVbT1BQ5OdW9/JpL7RzlMzR+HvqyWXapv+yXBhS7NKAJiYosW4ci83nN6ftPhw/vLRRnaW1VgdRym3MKJvKKHd/Fi+xX1Wh1aH9vcvs1mZX84j5w0nMSrY6jjKhWkx7sKWZBWTFB2sf4mV2/G1+TS3OxS44e3V1DY0WR1JKZfna/PhtEHRfL21BLtd+427sy827uaFb3K57Ph4zh3V1+o4ysVpMe6i9tc28FNumQ5RUW4rLiKIx6elsnHXPh76dLPVcZRyCxOGxLCnqp71uyqtjqKOUt6eau58dz0j48L4y9m63L1qnxbjLuqbrXtoaDI6REW5tTNSevL705J4a8VOPs7U8eNKtee0QdH4CCzLKrY6ijoKB+qbuP7N1fjahGcvGU2Ary53r9qnxbiLWpJVTHiQH6P7hVsdRaljcueZg0lPiOCuDzawrXi/1XGUcmlhQf6MiQ9nWXaJ1VHUETLGcPdHG8gu3s+TM0bRN6yb1ZGUm9Bi3AU1NtlZnl3CuOQYbD66Spdyb742H56+eBRB/jauf2sN1XWNVkdSnUhEJolItojkiMjsNj7vJyLLRWStiKwXkSmO7X4i8pqIbBCRLBG5q+vTu6ZxyTFs3LWP4n21VkdRR+CdlQV8sGYXt04YyGmDdNVs1XFajLug1Tv2UlHToOPFlcfo2SOQuTNGsb20irs/3IAxOjnNE4iIDXgGmAykADNFJKXVbn8BFhhjRgEzgGcd2y8CAowxw4ExwO9FJKErcru68cnNi7wt36J3x93F+sIK7l+4iVMHRXPL+IFWx1FuRotxF7Qkqxh/mw+n6G/WyoOcNCCK2ycO4qPMIt5eudPqOKpzpAM5xphcY0w9MA+Y2mofA/RwvA4FilpsDxYRX6AbUA/sc35k1ze4Zwh9w7qxVItxt1BRU8/1b64hOiSAJ6en4qNPtNUR0mLcBS3JKuH4/pF0D/C1OopSnerGcQM4bVA0DyzczIZC7RbhAfoCBS3eFzq2tXQ/cKmIFAKLgJsd298DqoHdwE7gH8YYXQseEBHGJUfzfc4ebQvq4ux2w23zMynZX8szl4wmQlfLVkdBi3EXs720irw91ZwxJMbqKEp1Oh8f4YnpqUR29+eGt1dTWdNgdSR1bNq6Bdh6DNJM4FVjTCwwBXhDRHxovqveBPQBEoE7RCTpV99A5FoRyRCRjNJS71kMZ0JyT2rqm1iRp7+fuLJnlufwVXYp9/52KKlxYVbHUW5Ki3EXs2RzczurCTpeXHmoiGB/nrlkNLsravnje+t0/Lh7KwTiWryP5f+HoRx0FbAAwBjzIxAIRAEXA18YYxqMMSXA90Ba629gjHnBGJNmjEmLjvaeoXsn9I8k0M9Hx427sG+3lTJnyVbOTe3Dpcf1szqOcmNajLuYJVnFpPTuQR9tiaQ82Oh+4fx5yhAWby7mxW9zrY6jjt4qYKCIJIqIP80TNBe22mcnMAFARIbQXIyXOraPl2bBwPHAli5L7uIC/Wyc1D+KpVuK9RdWF1RUcYBb52UyMKY7j5w/HBEdJ66OnhbjLqS8up7VO/bqQj/KK1xxUgKTh/XisS+yWamP4t2SMaYRuAn4EsiiuWvKJhF5UETOcex2B3CNiKwD3gFmmebq8hmgO7CR5qL+FWPM+i6/CBc2LjmGgvIDbC+tsjqKaqG+0c6Nb6+hrqGJ5y4dQ5C/zu9Sx0b/BLmQ5VtKsBu0paHyCiLC3y4cwZZ/fs/N76zhs1tOIap7gNWx1BEyxiyieWJmy233tni9GTipjeOqaG5vqA7hYIvDZVtKGBATYnEaddAji7JYu7OCZy8ZTf/o7lbHUR5A74y7kCVZxfTsEcCwvj3a31kpDxAS6Mezl4ymoqaBW+etpcmuj+OVOqhPWDeSe4WwNEvHjbuKheuKePWHfK46OZEpw3tbHUd5CC3GXURdYxPfbC1lwpCeOvZMeZUhvXvw0NRhfJ9TxtwlW62Oo5RLmTAkhowde6k8oJ2HrLateD+z319PWnw4sycnWx1HeRAtxl3ET7nlVNc36RAV5ZWmjY3jojGxPL08h6+3ek/7OqXaMz45hia74Rv9e2Gp6rpGrn9rDUH+Nv558Wj8bFo+qc6jf5pcxJLNxXTzs3FC/0iroyhliQenDmNwzxBum7eWoooDVsdRyiWkxoUTHuSnLQ4tZIxh9gcbyC2t4qmZo+gVGmh1JOVhtBh3AcYYlmQVc8rAKAL9bFbHUcoS3fxtPHvJaBqaDDe+vYb6RrvVkZSynM1HOH1wDMuzS3ROhUWe/Wo7n6wr4o4zB3Ni/yir4ygPpMW4C9hUtI/dlbXa0lB5vaTo7jx2wQjW7qzgkUVZVsdRyiWMS45hb00DmQUVVkfxOh9n7uLvX2Zzbmofbji9v9VxlIfSYtwFLM0qQeT/21gp5c1+M6I3V56UyKs/5PPmTzusjqOU5U4bGI3NR3SoShdbkVvGne+u5/ikCB67cIQ2V1BOo8W4C1iSVczofuHaY1kphz9PSWZ8cgz3LdzEV9lagCjvFhrkx5j4cJZqMd5lckr2c83rGfSLDOL5S9MI8NUhpMp5tBi32O7KA2zYVcmEIXpXXKmDfG0+PD1zFIN7hnDjW2vYXLTP6khKWWpCcgxZu/exu1InNztb6f46Zr2yCn9fG6/MGktokJ/VkZSH02LcYgcXc9CWhkr9UnCALy/PGktIoB9XvrqKnytrrY6klGVarsapnKemvpGrXltFWVU9L89KIy4iyOpIygtoMW6xpVnFxEcGMSBGl9RVqrVeoYG8PGss+2sbuOq1VVTXNVodSSlLDIjpTlxENx037kRNdsMt76xl465Knp45ihGxYVZHUl5Ci3ELVdc18v32MiYk66qbSh1KSp8e/POS0Wz5eT83v7NW27spryQijB8cw3c5e6htaLI6jscxxvDgJ5tYklXC/ecM1e5mqktpMW6hb7ftob7RzsQUHS+u1OGMGxzD/ecMZdmWEh78ZBPGaEGuvM+45BhqG+z8mFtmdRSP8+/v8njtxx1cc0oivzshweo4yss4tRgXkUkiki0iOSIyu43PA0RkvuPzFSKS0OKzuxzbs0XkrPbOKSJvObZvFJGXRcTlZ1wszSqmR6AvYxMirI6ilMu77Ph4rjklkdd+3MHL3+dbHUepLnd8UiTd/Gwsy9KhKp3p8w27eXhRFlOG9+KuyUOsjqO8kNOKcRGxAc8Ak4EUYKaIpLTa7SpgrzFmAPAE8Jjj2BRgBjAUmAQ8KyK2ds75FpAMDAe6AVc769o6Q5PdsGxLCeOSY/Cz6QMKpTrirslDmDS0F//72Wb+s+lnq+Mo1aUC/WycNCCKZVtK9OlQJ1m9Yy+3zc9kVFwYc6al4uOjQ0ZV13NmFZgO5Bhjco0x9cA8YGqrfaYCrzlevwdMkObB01OBecaYOmNMHpDjON8hz2mMWWQcgJVArBOv7ZhlFuylrLqeCdpFRakO8/ERnpieyojYMG6dl8n6Ql2RUHmXCUNi2FVxgK3FVVZHcXv5e6q55vUMeocG8tLlYwn0017iyhrOLMb7AgUt3hc6trW5jzGmEagEIg9zbLvndAxPuQz4oq1QInKtiGSISEZpaekRXlLnWby5BF8f4bRB0ZZlUModdfO38dLv0ojs7s+Vr2ZQuLfG6khKdZlxg7XFYWcor65n1isrMcbw6hXpRAT7Wx1JeTFnFuNtPetp/VztUPsc6faWngW+McZ821YoY8wLxpg0Y0xadLR1hfDSrGKOS4ogtJvLD21XyuVEhwTwyqyx1DU2ceWrq9hX22B1JKW6RK/QQIb26aEtDo9BbUMT17yeQVFlLS9dnkZCVLDVkZSXc2YxXgjEtXgfCxQdah8R8QVCgfLDHHvYc4rIfUA0cHunXIGT5O+pZltJFROSdYiKUkdrYM8Q/nXpGHJLq7nhzTU0NNmtjqRUlxifHEPGjnIqauqtjuJ27HbDHQvWsWbnXp6cnsqYeG2goKznzGJ8FTBQRBJFxJ/mCZkLW+2zELjc8fpCYJljzPdCYIaj20oiMJDmceCHPKeIXA2cBcw0xrj0v8pLsooBmKjjxZU6JicNiOKR84fzXc4e/vLhRp3UprzC+OQY7Aa+3mrdUEt39dcvtvDZht38efIQpgzvbXUcpQAnFuOOMeA3AV8CWcACY8wmEXlQRM5x7PZvIFJEcmi+mz3bcewmYAGwmeax3zcaY5oOdU7Huf4F9AR+FJFMEbnXWdd2rJZkFTO4Zwj9InWZXaWO1bS0OG4aN4D5GQU89/V2q+Mo5XQjY8OIDPbXceNH6NXv83jhm1x+d0I8V5+SaHUcpf7L15knN8YsAha12nZvi9e1wEWHOPZh4OGOnNOx3anX0lkqaxpYlb+X35+aZHUUpTzGHWcOYmd5DX/7Ipu48CB+O7KP1ZGUchofH+H0wTEs3VJMY5MdX22P265/f5fHQ59u5oyUntz326G66rVyKfo3uIt9tbWEuWVM2QAAFb9JREFUJrvRpXaV6kQiwt8uHMHYhHDueHcdP27XFQqVZxufHMP/tXfn4VXU9x7H398khCXshE0QCBhkcQu7EqRCS5FSEWoVBVxA0Vtxeaxt9Wn1er1qXVrbqlyEgqigIlqriCKlakUQ2RfZdyQgIWwSloQsv/vHGWoasxHOOTNJPq/nOU/OmZkz88nMOd/8MstvjpzIYeVude9ZEuccz328hf+dvZ4rL2jG+Bu6EKu+xCVg1BiPsnnr00msHc8lLev7HUWkUqlRLZaJo7rRqmEtbnl5CfN1Pq1UYn3aJxIXYzpVpQTOOZ6cs5Fn521mWJcWPH99CvFxavZI8OhTGUWncvP5bHMG/Ts01V2+RCKgYUI8M8b2IimxNre+sox569P9jiQSEXVrVKN7m4Z8skGN8aLk5zseem8tE+dvZ1Sv1vzhmot1Oo8Elj6ZUbR05yEys3Lp37GJ31FEKq3E2tV547aedGxeh/+avpz3VxfuUVWkcujXoQmb0jPZc+Sk31ECJTcvn/vfWs30L7/mjr7teHRIZ+0Ak0BTYzyK5q1Pp3pcDKnJiX5HEanU6teKZ/qtPUlpVZ97Zqzk7eVpfkcSCbt+HXU3zsKyc/MY9/pK3lm5h/sHtOc3A8/XxZoSeGqMR4lzjn9uSCf1vERqxVeIjl9EKrQ6NarxyugeXNYu0dtLtsvvSCJh1TYxgdaNavHJBp2OBXDyVB5jX13OR+v28fDgTozrl6yGuFQIaoxHyeb0Y6QdPkl/3ehHJGpqxccx+aZu9O/QhN+9u5bJn2/3O5JI2JgZ/To04YttBzl5Ks/vOL7KzMrhpqlLmL8lg6d+diGjU9WPuFQcaoxHyZtLdwPofHGRKKtRLZYJI7sy6MJmPPbBBl74ZIvfkUTCpl+HJmTn5vPFtgN+R/HNkROnGDl5MSt2Hea54Slc172V35FEzoga41Ewd90+Xlq4g+Hdz6Vp3Rp+xxGpcuLjYnhueArDUlrwh39s5umPNuKc8zuWyFnrkdSQhPjYKnveeEZmNsMnfcmGfZm8OLKrbvglFZIa4xG2dX8mv5y5motb1uORqzr7HUekyoqLjeEPP7+Y63u04v/+tY1HZ69XgzwMzGygmW0ys61m9kAR41uZ2admttLM1pjZoALjLjKzRWa2zsy+MjPtrThD1eNiSU1O5JON+6vc53nPkZNcO3ERuw6eYOrN3XUzPamwdCVhBGVm5TB22nKqx8UwYWRXalSL9TuSSJUWE2M8MfQCalaL5aWFO8jKyefxqy9Qt2flZGaxwHjgR0AasNTMZjnn1heY7HfATOfcBDPrBHwItDGzOGA6MMo5t9rMGgE5Uf4VKoV+HZowd106G/dl0rF5Xb/jRMXOA8cZMXkxR7NymH5rD7q2buh3JJFyU2M8QvLzHffNXM2ugyd47daenFO/pt+RRITQRW8PDe5IzfgYxn+6jaycPJ655iLdEKR8egBbnXPbAcxsBjAEKNgYd8DpFmI94HTH7wOANc651QDOuYNRSVwJXXH+d10cVoXG+KZ9mYycspi8fMcbt/Xighb1/I4kclb01ydCXvh0K/PWp/PbQR3p1baR33FEpAAz41c/7sD9A9rz95V7uOuNlZzKzfc7VkXUAthd4HWaN6ygR4CRZpZGaK/4Xd7w9oAzs7lmtsLMfl3UAsxsrJktM7NlGRkZ4U1fSTSpW4MLW9Rj7rp9lf5UlS+2HeC6SYuIMXhzrBriUjmoMR4Bn2xM50//3MzQlBbc0ruN33FEpBjj+iXz0OBOzFm7jzumLycrp2p3D1cORZ3fU7g1eD3wsnOuJTAImGZmMYSOzKYCI7yfQ82s//dm5twk51w351y3xo0bhzd9JXJt93NZk/Ytkz/f4XeUiDiVm8/v52xgxOTFNKwVz1u3X0Zy0zp+xxIJCzXGw2zHgePcM2MVHZvV5YmhF+qGAyIBNyY1iceHXsCnm/Zzy9SlHDiW7XekiiQNOLfA65Z8dxrKaWOAmQDOuUVADSDRe+9nzrkDzrkThPaad4l44kpqZM9WDOzcjCc/2siSHYf8jhNWW/cfY9iEhUz8bDvX92jF7LtTadWolt+xRMJGjfEwOp6dy+3TlhEbY0wc1ZWa8bpgU6QiGNGzNc9eezErvj7MwD/P51+bqmY3ceWwFEg2syQziweGA7MKTfM10B/AzDoSaoxnAHOBi8yslncxZ1/+81xzOQNmxjM/v4hWDWtx5+sr2J+Z5Xeks+acY/qXuxj8/OfsPZLFpFFdeWLohbqLtVQ6aoyHiXOOX7+9hq37j/HC9V04t6H+axepSIamtGTWuFQaJVTn5qlLefT99TptpRTOuVxgHKGG9QZCvaasM7NHzewqb7JfAreZ2WrgDeBmF3IYeJZQg34VsMI590H0f4vKo06NakwY2YXMrBzuen0luXkV9zqIA8eyue3VZfzu3bV0b9OQj+7pw4DOzfyOJRIRVtkv9ihJt27d3LJly8Iyrxc/28aTczby4JUduL1vu7DMU0SiLysnjyfnbOTlL3bSoVkdnr8+JZDnpprZcudcN79zRFM4a3Zl9s6KNO6buZrb+7blwSs7+h3njH26aT+/emsNR7NyeGBgB26+rI26H5UKr6SarT3jYfD5lgye/mgjP7moOWMvb+t3HBE5CzWqxfLIVZ2ZenN3MjKzGfz8AqZ9uavS91IhlcewLi0Z0bMVEz/bztx1+/yOU2ZZOXk8Mmsdt0xdSqOEeGaN683o1CQ1xKXSU2P8LO0+dIK73lhJcpM6PP2zi3TBpkglcUWHJsy5tw+92jbioXfXcturyzl0/JTfsUTK5OGfduKilvW4f+Zqdh447necUq3fe5SrXljAy1/s5JbebXhvXG86NKv8faaLgBrjZ+XkqTxun7ac/HzHxFFdSaiui0pEKpMmdWow9ebuPDS4E/M3ZzDwz/NZsOWA37FESlU9LpbxN3QhNta4Y/pyTp4K5vUP+fmOyZ9v5+rxCzl8IodXRvfgv3/aWXeslipFjfFycs7x4Dtr2LDvKH8ZnkKbxAS/I4lIBMTEGGNSk3j3zt7UrVmNkVMW8/sPN+gmQRJ45zasxZ+uu4RN6Zk89N7awJ1qlX40i5umLuGxDzZwefvGfHRPH/q2V1/yUvWoMV5OUxfu5N1Ve7nvh+25okMTv+OISIR1Oqcu749LZWSvVkycv51hExayLeOY37FESnTF+U24q18yby9P482lu0t/QxTk5ztmrd7LwD/PZ+nOQzw+9AL+emNXGtWu7nc0EV+oMV4Oi7Yd5PEPN/CjTk2584rz/I4jIlFSMz6Wx66+kEmjurLn8EkGP7eAGUu+DtweR5GC7umfTJ/kRB6etY61e771Lcex7FxeXriDK/74L+5+YyUtGtRk9l19GNGzta63kipNjfEztPfISca9voLWjWrx7LUX6ypvkSpoQOdmfHTv5XRpXZ8H3vmKX7y2QnfulMCKjTH+MjyFxIR47pi+nCMnonsh8u5DJ3hs9noufeJjHnl/PY0S4nnhhhTe/UVvzmtSO6pZRIJIVxyegaycPO6Yvpzs3HwmjepGnRrV/I4kIj5pWrcG00b35K+fb+eZuZv4eON+hqW0YHRqEu0D2C+5VG0NE+IZP6IL105cxH0zVzP5xm4R3ZnknGPZrsO8tGAHc9ftw8wYdGFzRvduQ0qrBhFbrkhFpMb4Gdh/NJsjJ3L447UX6795ESEmxri9bzt+2KkpUxbs4G/L05ixdDeXt2/MralJ9ElO1OF3CYyUVg14aHAnHn5vHRM+2xaR0yxP5ebz4Vff8NLCHaxJ+5Z6Natxe9923Hhpa5rXqxn25YlUBroD5xnezS07N4/qcepySUS+79DxU7y+eBevLNpFRmY27ZvWZkxqEkMuaRH2rtp0B04pD+cc98xYxew1e5k2pie9z0sMy3xPf/ZfXbSL/ZnZtG2cwOjeSQzr0oJa8drvJ1JSzVZjXIVdRMIsOzeP2au/YcqCHaz/5iiNEuIZ2as1I3u1pnGd8PQYoca4lNfx7FyuHr+QQ8dPMfvu1LPaY705PZOpC3fwzoo9ZOfm0yc5kTGpSVye3FjXVIkUoMZ4MVTYRSSSnHMs2n6QKZ/v4OON+4mPjeHqlHMYk9qW85ud3XnlaozL2di6/xhDXljA+c3qMGPspcTHFd+fQ05ePrsPnWDnweNszzjOjgPfPb75NovqcTEM69KSW3q30fUSIsUoqWbr2JGISISYGZe1S+SydolsyzjG1IU7eHt5GjOXpdEnOZHRqUn01R5E8cF5TWrz1DUXMe71lfx+zgYe+kkn0jOz2JFxnO0H/rPB/fWhE+Tlf7fjrl7NarRtnMCl7RrRqXldhnVpScOEeB9/G5GKLaJ7xs1sIPAXIBaY7Jx7stD46sCrQFfgIHCdc26nN+5BYAyQB9ztnJtb0jzNLAmYATQEVgCjnHMl9t+kvSwiEm2Hj5/i9SVf8+qinaQfzaZd4wSm3NT9jO/iqz3jEg7/8/46pi7cSc1qsZzMyfv38BrVYmjTKIG2jRNISkwgKbE2SYkJtE1MoIEa3iJnzJc942YWC4wHfgSkAUvNbJZzbn2BycYAh51z55nZcOAp4Doz6wQMBzoD5wD/NLP23nuKm+dTwJ+cczPM7EVv3hMi9fuJiJRHg4R47rziPG7r05YPvtrLrFV7Oae+epkQfzx4ZUcS4uM4cSqPpMahxnZSYgLN6tbQERuRKInkaSo9gK3Oue0AZjYDGAIUbIwPAR7xnr8NvGChfsCGADOcc9nADjPb6s2PouZpZhuAfsAN3jSvePNVY1xEAik+LoahKS0ZmtLS7yhShcXHxXD/j8/3O4ZIlRbJO3C2AHYXeJ3mDStyGudcLvAt0KiE9xY3vBFwxJtHccsCwMzGmtkyM1uWkZFRjl9LRERERCQ8ItkYL+r4VuET1IubJlzDvz/QuUnOuW7OuW6NGzcuahIRERERkaiIZGM8DTi3wOuWwN7ipjGzOKAecKiE9xY3/ABQ35tHccsSEREREQmUSDbGlwLJZpZkZvGELsicVWiaWcBN3vNrgE9cqHuXWcBwM6vu9ZKSDCwpbp7eez715oE3z/ci+LuJiIiIiJy1iF3A6ZzLNbNxwFxC3RC+5JxbZ2aPAsucc7OAKcA07wLNQ4Qa13jTzSR0sWcucKdzLg+gqHl6i/wNMMPMHgNWevMWEREREQks3YFTfdaKSAWkfsZFRCqOkmp2JE9TERERERGREqgxLiIiIiLikyp9moqZZQC7yvHWREI9uASF8pQuaJmClgeClyloeSBYmVo756pU/6yq2REVtExBywPBy6Q8pQtSpmJrdpVujJeXmS0L0rmaylO6oGUKWh4IXqag5YFgZpLSBW27BS0PBC9T0PJA8DIpT+mCmKkoOk1FRERERMQnaoyLiIiIiPhEjfHymeR3gEKUp3RByxS0PBC8TEHLA8HMJKUL2nYLWh4IXqag5YHgZVKe0gUx0/fonHEREREREZ9oz7iIiIiIiE/UGBcRERER8Yka48Uws4FmtsnMtprZA0WMr25mb3rjF5tZmwjnOdfMPjWzDWa2zszuKWKaH5jZt2a2yns8HOFMO83sK29Z37tHtYU8562jNWbWJcJ5zi/wu68ys6Nmdm+haSK6jszsJTPbb2ZrCwxraGbzzGyL97NBMe+9yZtmi5ndFOFMz5jZRm+7/N3M6hfz3hK3cRjzPGJmewpsl0HFvLfE72UY87xZIMtOM1tVzHvDvn6k/IJUt4NYs71lBqZuB6Fme8sIVN1WzS53popbt51zehR6ALHANqAtEA+sBjoVmuYXwIve8+HAmxHO1Bzo4j2vA2wuItMPgNlRXE87gcQSxg8C5gAG9AIWR3kb7iPUyX7U1hFwOdAFWFtg2NPAA97zB4CninhfQ2C797OB97xBBDMNAOK8508Vlaks2ziMeR4B7i/DNi3xexmuPIXG/xF4OFrrR49yb8dA1e0g1mxvmYGs237VbG8Zgarbqtnly1RofIWq29ozXrQewFbn3Hbn3ClgBjCk0DRDgFe8528D/c3MIhXIOfeNc26F9zwT2AC0iNTywmQI8KoL+RKob2bNo7Ts/sA251x57tZXbs65+cChQoMLflZeAa4u4q0/BuY55w455w4D84CBkcrknPuHcy7Xe/kl0DIcyypvnjIqy/cyrHm87/S1wBtnuxyJuEDV7Qpas8G/uu1LzYbg1W3V7LPLVBHrthrjRWsB7C7wOo3vF9F/T+N9Qb4FGkUjnHdoNQVYXMToS81stZnNMbPOEY7igH+Y2XIzG1vE+LKsx0gZTvFfxGiuI4CmzrlvIPQHGmhSxDR+rqvRhPaEFaW0bRxO47xDsC8Vc0jYj3XUB0h3zm0pZnw014+ULLB1O0A1G4Jbt4NUsyHYdVs1u2QVrm6rMV60ovaUFO4DsizThJ2Z1Qb+BtzrnDtaaPQKQof4LgaeB96NcJzezrkuwJXAnWZ2eeG4RbwnGusoHrgKeKuI0dFeR2Xl17r6LZALvFbMJKVt43CZALQDLgG+IXSIsTA/1tH1lLx3JVrrR0oXyLodsJoNAazbFbRmgz/rSjW7dBWubqsxXrQ04NwCr1sCe4ubxszigHqU7zBOmZlZNUJF/TXn3DuFxzvnjjrnjnnPPwSqmVlipPI45/Z6P/cDfyd0SKqgsqzHSLgSWOGcSy88ItrryJN++jCv93N/EdNEfV15FxsNBkY470S6wsqwjcPCOZfunMtzzuUDfy1mOVFdR973ehjwZnHTRGv9SJkErm4HrWZ7ywli3Q5azYYA1m3V7NJV1LqtxnjRlgLJZpbk/cc+HJhVaJpZwOkrp68BPinuyxEO3jlQU4ANzrlni5mm2enzH82sB6HtezBCeRLMrM7p54QuLllbaLJZwI0W0gv49vRhvwgr9r/iaK6jAgp+Vm4C3itimrnAADNr4B3uG+ANiwgzGwj8BrjKOXeimGnKso3DlafgOalDi1lOWb6X4fRDYKNzLq2okdFcP1ImgarbQavZ3jKCWreDVrMhYHVbNbvMKmbdPtMrPqvKg9AV5ZsJXQn8W2/Yo4S+CAA1CB1S2wosAdpGOE8qocM7a4BV3mMQcAdwhzfNOGAdoSuWvwQui2Cett5yVnvLPL2OCuYxYLy3Dr8CukVhu9UiVKjrFRgWtXVE6A/KN0AOob0CYwidk/oxsMX72dCbthswucB7R3ufp63ALRHOtJXQuXynP0une5g4B/iwpG0coTzTvM/IGkLFunnhPN7r730vI5HHG/7y6c9NgWkjvn70OKttGZi6TcBqtre8wNVtfK7Z3jICVbeLyaOaXUomb/jLVMC6bV44ERERERGJMp2mIiIiIiLiEzXGRURERER8osa4iIiIiIhP1BgXEREREfGJGuMiIiIiIj5RY1xERERExCdqjIuIiIiI+OT/AXD8yshBEV9UAAAAAElFTkSuQmCC\n",
      "text/plain": [
       "<Figure size 864x288 with 2 Axes>"
      ]
     },
     "metadata": {
      "needs_background": "light"
     },
     "output_type": "display_data"
    }
   ],
   "source": [
    "learn.recorder.plot_sched()"
   ]
  },
  {
   "cell_type": "code",
   "execution_count": null,
   "metadata": {},
   "outputs": [],
   "source": [
    "#export\n",
    "@patch\n",
    "def fit_flat_cos(self:Learner, n_epoch, lr=None, div_final=1e5, pct_start=0.75, wd=defaults.wd,\n",
    "                 cbs=None, reset_opt=False):\n",
    "    \"Fit `self.model` for `n_epoch` at flat `lr` before a cosine annealing.\"\n",
    "    if self.opt is None: self.create_opt()\n",
    "    self.opt.set_hyper('lr', self.lr if lr is None else lr)\n",
    "    lr = np.array([h['lr'] for h in self.opt.hypers])\n",
    "    scheds = {'lr': combined_cos(pct_start, lr, lr, lr/div_final)}\n",
    "    self.fit(n_epoch, cbs=ParamScheduler(scheds)+L(cbs), reset_opt=reset_opt, wd=wd)"
   ]
  },
  {
   "cell_type": "code",
   "execution_count": null,
   "metadata": {},
   "outputs": [
    {
     "name": "stdout",
     "output_type": "stream",
     "text": [
      "(#4) [0,15.016790390014648,13.241544723510742,00:00]\n",
      "(#4) [1,13.171587944030762,10.087512969970703,00:00]\n"
     ]
    }
   ],
   "source": [
    "learn = synth_learner()\n",
    "learn.fit_flat_cos(2)"
   ]
  },
  {
   "cell_type": "code",
   "execution_count": null,
   "metadata": {},
   "outputs": [
    {
     "data": {
      "image/png": "iVBORw0KGgoAAAANSUhEUgAAAZQAAAD4CAYAAADLhBA1AAAABHNCSVQICAgIfAhkiAAAAAlwSFlzAAALEgAACxIB0t1+/AAAADh0RVh0U29mdHdhcmUAbWF0cGxvdGxpYiB2ZXJzaW9uMy4xLjEsIGh0dHA6Ly9tYXRwbG90bGliLm9yZy8QZhcZAAAcwElEQVR4nO3de5SU9Z3n8fe3L3SDXPpCFyK3auRSQkwQq4nRjNptEtGTldlZdwfX2XE2Zj0z0c0kOTs7uMlksp7Zc3RyEnfWVXPM6o6bYwLGbBJ2N4l6RJM4q0KDGEFoaAGlBaGB5n7ry3f/qAe3p6jqbuh66qnL53VOH6p+z+/51fd5qObDczd3R0REZLQqoi5ARERKgwJFRERyQoEiIiI5oUAREZGcUKCIiEhOVEVdQJQmT57s8Xg86jJERIrK+vXrD7h7U3p7WQdKPB6nvb096jJERIqKmb2XqV27vEREJCcUKCIikhMKFBERyQkFioiI5IQCRUREciLUQDGzpWbWYWadZrYiw/QaM1sVTH/DzOKDpt0ftHeY2c2D2p8ys/1mtiltrAYze9HMtgd/1oe5bCIi8o+FFihmVgk8CtwCLADuMLMFad3uBnrcfQ7wMPBQMO8CYDmwEFgKPBaMB/D3QVu6FcBL7j4XeCl4LyIieRLmdShLgE533wFgZiuBZcA7g/osA74VvH4O+K9mZkH7Snc/A+w0s85gvNfc/TeDt2TSxroxeP008Arwl7lbnP/vp292sbP7RBhDi0geXDppLMtbZlBRYVGXUlLCDJRpwO5B77uAT2br4+59ZnYEaAzaX0+bd9ownzfF3fcGY+01s1imTmZ2D3APwMyZM0e2JGn+11t7eblj/0XNKyLROvcIqJ6TZ7m3dU60xZSYMAMlU/SnP80rW5+RzHtR3P0J4AmAZDJ5UWM+9SctuShFRCLg7nx55Ua+80IHV82s49rLJ0ddUskI86B8FzBj0PvpwJ5sfcysCpgEHBrhvOn2mdnUYKypgDYhROQ8ZsaDf3Als5vG8+Ufvcm+o6ejLqlkhBko64C5ZtZsZmNIHWRfndZnNXBX8Pp2YI2nnkm8GlgenAXWDMwF1g7zeYPHugv4eQ6WQURK0CU1VTx+52JOnOnnvh9uoLd/IOqSSkJogeLufcB9wPPAFuBZd99sZg+Y2W1BtyeBxuCg+9cIzsxy983As6QO4P8KuNfd+wHM7EfAa8B8M+sys7uDsR4EPmtm24HPBu9FRDKaO2UCD/6zK1m3q4dvP98RdTklwdxzcmiiKCWTSdfdhkXK21/9bBM/eP09vvdHV7P0Y5dGXU5RMLP17p5Mb9eV8iJS1r7x+Sv4xPRJ/MWP32LXAV0OMBoKFBEpazVVlTx652IqKow/e2YDp3v7oy6paClQRKTsTa8fx3/+w0Vs2XuUb/580/AzSEYKFBERoDUR49+2zeHZ9i6eXbd7+BnkPAoUEZHAVz4zj+vmNPJXP9/E5j1Hoi6n6ChQREQClRXG3y2/irpx1XzpmQ0cOdUbdUlFRYEiIjLI5PE1PPovF/NBzyn+4sdvUc6XVlwoBYqISJpkvIEVtyR44Z19fP+3O6Iup2goUEREMrj7083c8rFLeehXHazdeSjqcoqCAkVEJAMz429v/zgzG8Zx3w83sP+YbiI5HAWKiEgWE2qreezOxRw93cuf/2gjfbqJ5JAUKCIiQ7hi6kT+5vev5LUdB/nui9uiLqegKVBERIZx+9XTWd4yg8deeZeXtuyLupyCpUARERmBb922kIWXTeSrqzay+9DJqMspSAoUEZERqK2u5PE7r8aBLz2zQcdTMlCgiIiM0MzGcfz1P1nI2x8cof29nqjLKTgKFBGRC3DzwilUVxovb90fdSkFR4EiInIBJtRW0xJvYI0C5TwKFBGRC9SWiLF9/3EdnE+jQBERuUBtiRgAL3doK2UwBYqIyAWa3TSeeOM47fZKo0AREbkIrYkYr717kFNn9Qz6cxQoIiIXoS0R40zfAP/33QNRl1IwFCgiIhdhSXMD48ZUarfXIAoUEZGLUFNVyafnTOblrfv1VMeAAkVE5CK1JWLsOXKajn3Hoi6lIChQREQuUmtw+rB2e6UoUERELtKUibUsvGwia7YoUECBIiIyKm2JGBve76HnxNmoS4mcAkVEZBRaEzEGHH6zvTvqUiKnQBERGYVPTK+j4ZIxOo6CAkVEZFQqK4wb5zXx623d9A+U9+nDChQRkVFqTcQ4fLKXN98v74duKVBEREbp+nlNVFZY2e/2UqCIiIzSpLHVJGfVK1DCHNzMlppZh5l1mtmKDNNrzGxVMP0NM4sPmnZ/0N5hZjcPN6aZ3WRmG8xso5m9amZzwlw2EZHB2hIxtn54jD2HT0VdSmRCCxQzqwQeBW4BFgB3mNmCtG53Az3uPgd4GHgomHcBsBxYCCwFHjOzymHGfBy4090XAT8EvhHWsomIpNNDt8LdQlkCdLr7Dnc/C6wElqX1WQY8Hbx+DrjJzCxoX+nuZ9x9J9AZjDfUmA5MDF5PAvaEtFwiIueZExvP9PqxvFzGu72qQhx7GrB70Psu4JPZ+rh7n5kdARqD9tfT5p0WvM425heBX5jZKeAocE2moszsHuAegJkzZ17YEomIZGFmtCVi/Li9i9O9/dRWV0ZdUt6FuYViGdrST9LO1udC2wG+Ctzq7tOB/w58N1NR7v6EuyfdPdnU1JSxcBGRi9GaiHGqt5/XdxyMupRIhBkoXcCMQe+nc/5uqI/6mFkVqV1Vh4aYN2O7mTUBn3D3N4L2VcC1uVkMEZGR+dTsRmqrK8p2t1eYgbIOmGtmzWY2htRB9tVpfVYDdwWvbwfWeOpJNauB5cFZYM3AXGDtEGP2AJPMbF4w1meBLSEum4jIeWqrK7nu8sms6SjPh26FdgwlOCZyH/A8UAk85e6bzewBoN3dVwNPAj8ws05SWybLg3k3m9mzwDtAH3Cvu/cDZBozaP83wE/MbIBUwHwhrGUTEcmmNRHjpa37ebf7OHNiE6IuJ6+sHFP0nGQy6e3t7VGXISIl5IPDp7juwTX8h1sT3HP95VGXEwozW+/uyfR2XSkvIpJD0+rGkrh0QlleNa9AERHJsdZEjHW7ejhyqjfqUvJKgSIikmNtiRj9A85vy+yhWwoUEZEcu2pGHZPGVpfdbi8FiohIjlVVVnDDvCZ+3dHNQBk9dEuBIiISgpuuiHHwxFne6jocdSl5o0AREQnBDfOaqDDK6qp5BYqISAjqxo1h8cx61pTR7ewVKCIiIWlNxNj0wVH2Hz0ddSl5oUAREQlJuT10S4EiIhKSxKUTmDqptmxOH1agiIiExMxoTcR4dfsBzvT1R11O6BQoIiIhapsf48TZftbt7Im6lNApUEREQnTtnEbGVFWUxW4vBYqISIjGjaniU7Mby+LAvAJFRCRkbYkYOw+cYOeBE1GXEioFiohIyM6dPlzqu70UKCIiIZvRMI45sfElfxsWBYqISB60JWK8sfMgx8/0RV1KaBQoIiJ50Do/Rm+/82oJP3RLgSIikgfJeD0TaqtK+jiKAkVEJA+qKyu4fl4TL5fwQ7cUKCIiedI2P0b3sTNs3nM06lJCoUAREcmTG+c3YVa6pw8rUERE8qRxfA2fmF5Xsg/dUqCIiORRWyLG77oOc/D4mahLyTkFiohIHl03pxF3WLer9O4+rEAREcmjK6fVUVNVwbpdh6IuJecUKCIieTSmqoJFM+oUKCIiMnot8QY27znKiRK7DYsCRUQkz1qaG+gfcN58/3DUpeSUAkVEJM8Wz6yjwmBtie32UqCIiOTZhNpqrpg6kXU7FSgiIjJKLfEG3tzdQ2//QNSl5IwCRUQkAkuaGzjdO8CmD45EXUrOhBooZrbUzDrMrNPMVmSYXmNmq4Lpb5hZfNC0+4P2DjO7ebgxLeU/mdk2M9tiZl8Oc9lEREYjGa8HKKnTh0MLFDOrBB4FbgEWAHeY2YK0bncDPe4+B3gYeCiYdwGwHFgILAUeM7PKYcb8E2AGkHD3K4CVYS2biMhoxSbUEm8cx9qdpXPFfJhbKEuATnff4e5nSf0DvyytzzLg6eD1c8BNZmZB+0p3P+PuO4HOYLyhxvwz4AF3HwBw99K8+5qIlIyWeAPr3ztUMs9HCTNQpgG7B73vCtoy9nH3PuAI0DjEvEONeTnwh2bWbma/NLO5mYoys3uCPu3d3aX7KE4RKXwtzQ30nOzl3e7jUZeSE2EGimVoS4/hbH0utB2gBjjt7kng+8BTmYpy9yfcPenuyaampoyFi4jkw5J4A1A616OEGShdpI5pnDMd2JOtj5lVAZOAQ0PMO9SYXcBPgtc/BT4+6iUQEQnRrMZxTB5fQ3uJ3Hk4zEBZB8w1s2YzG0PqIPvqtD6rgbuC17cDa9zdg/blwVlgzcBcYO0wY/4MaAte3wBsC2m5RERywsxY0lzP2hK5wLEqrIHdvc/M7gOeByqBp9x9s5k9ALS7+2rgSeAHZtZJastkeTDvZjN7FngH6APudfd+gExjBh/5IPCMmX0VOA58MaxlExHJlZZ4A794+0P2HD7FZXVjoy5nVCy1QVCeksmkt7e3R12GiJSxTR8c4fOPvMrfLV/EskXp5y0VJjNbHxyv/kd0pbyISISumDqR8TVVJXGBowJFRCRClRXG4ln1rCuBCxwVKCIiEVsSr6dj3zEOnzwbdSmjokAREYlYMrgeZf17xb2VMmygmFmFmW3KRzEiIuVo0Yw6qiut6C9wHDZQgntjvWVmM/NQj4hI2amtruTj0+uK/oFbI70OZSqw2czWAifONbr7baFUJSJSZlriDTz56g5O9/ZTW10ZdTkXZaSB8h9DrUJEpMy1xOv53q+djbsPc83sxqjLuSgjChR3/3XYhYiIlLPkrAbMYN3OQ6UZKGZ2jPPvEAypu/66u08MpSoRkTIzaVw186dMKOoD80MGirtPyFchIiLlLhmv56cbPqCvf4CqyuK7qqP4KhYRKVEt8QZOnO1n64fHoi7loihQREQKxJLm4IFbRXr6sAJFRKRATJ00lun1Y4v2RpEKFBGRAtISb2Ddrh6K8dEiChQRkQLSEm/gwPEz7Dp4MupSLpgCRUSkgCxprgcoytuwKFBERArI5U3jqR9XXZTXoyhQREQKiJmRjDfQrkAREZHRWhJvYNfBk+w/djrqUi6IAkVEpMC0BNejFNtjgRUoIiIFZuFlExlbXVl016MoUERECkx1ZQVXzaxToIiIyOi1xBvYsvcox073Rl3KiClQREQK0JLmBgYc1r9XPMdRFCgiIgVo0Yw6KiuM9l0KFBERGYVLaqr42GUTi+oCRwWKiEiBaok3sHH3Yc709UddyogoUEREClRLcwNn+wZ4u+tI1KWMiAJFRKRAJWcFN4oskuMoChQRkQLVOL6Gy5suKZrrURQoIiIFbElz6kaRAwOF/8AtBYqISAFLzmrg6Ok+tu0/FnUpw1KgiIgUsCUf3Siy8Hd7hRooZrbUzDrMrNPMVmSYXmNmq4Lpb5hZfNC0+4P2DjO7+QLGfMTMjoe1TCIi+TS9fiyXTqxlbREcmA8tUMysEngUuAVYANxhZgvSut0N9Lj7HOBh4KFg3gXAcmAhsBR4zMwqhxvTzJJAXVjLJCKSb2ZGS3MD63Yewr2wj6OEuYWyBOh09x3ufhZYCSxL67MMeDp4/Rxwk5lZ0L7S3c+4+06gMxgv65hB2Hwb+PchLpOISN61xOv58OhpunpORV3KkMIMlGnA7kHvu4K2jH3cvQ84AjQOMe9QY94HrHb3vUMVZWb3mFm7mbV3d3df0AKJiEShJR4cRynw04fDDBTL0Ja+vZatzwW1m9llwD8HHhmuKHd/wt2T7p5samoarruISOTmT5nAxNqqsg6ULmDGoPfTgT3Z+phZFTAJODTEvNnarwLmAJ1mtgsYZ2aduVoQEZEoVVQYyXgDawv8TK8wA2UdMNfMms1sDKmD7KvT+qwG7gpe3w6s8dRRp9XA8uAssGZgLrA225ju/n/c/VJ3j7t7HDgZHOgXESkJyXg973af4ODxM1GXklVogRIcE7kPeB7YAjzr7pvN7AEzuy3o9iTQGGxNfA1YEcy7GXgWeAf4FXCvu/dnGzOsZRARKRRLguMo7QX8wC0r9NPQwpRMJr29vT3qMkREhnWmr58rv/UCf3zNLL7x+fQrMPLLzNa7ezK9XVfKi4gUgZqqShZNr2NdAW+hKFBERIpES3M9mz84wsmzfVGXkpECRUSkSLTEG+gbcN58/3DUpWSkQBERKRJXz6qnwijY04cVKCIiRWJCbTWJSyfS/p4CRURERmlJcwMb3jtMb/9A1KWcR4EiIlJEPtncwKnefjbuLrzjKAoUEZEict3cyVRVGGu27o+6lPMoUEREisjE2mqS8XpeVqCIiMhotSVibP3wGB8cLqznoyhQRESKTFsiBlBwWykKFBGRInN503hmNIxVoIiIyOiYGW3zY/zDuwc43dsfdTkfUaCIiBSh1kSM070DvLbjYNSlfESBIiJShK6Z3cjY6sqC2u2lQBERKUK11ZVcN2cya7bup1Cea6VAEREpUm2JGF09p+jcfzzqUgAFiohI0WpNNAEUzFXzChQRkSI1ddJYrpg6UYEiIiKj15Zoov29Ho6c6o26FAWKiEgxa0vE6B9wfru9O+pSFCgiIsVs0Yx66sdVs2ZL9Lu9FCgiIkWsssK4YV4Tr2zrpn8g2tOHFSgiIkWuNRHj0ImzvNUV7UO3FCgiIkXuhnlNVFj0dx9WoIiIFLm6cWO4elZ95KcPK1BEREpAayLG5j1H2Xf0dGQ1KFBEREpAITx0S4EiIlIC5k+ZwGWTaiPd7aVAEREpAWZGayLGq50HONMXzUO3FCgiIiWiLRHj5Nl+1u48FMnnK1BERErEtZdPpqaqIrLdXgoUEZESMXZMJZ+6vDGyA/MKFBGREtKWiLHr4El2dOf/oVsKFBGREtI6P3X6cBS7vUINFDNbamYdZtZpZisyTK8xs1XB9DfMLD5o2v1Be4eZ3TzcmGb2TNC+ycyeMrPqMJdNRKQQzWgYx7wp43m5o4QCxcwqgUeBW4AFwB1mtiCt291Aj7vPAR4GHgrmXQAsBxYCS4HHzKxymDGfARLAlcBY4IthLZuISCFrTcRYu/MQx8/05fVzw9xCWQJ0uvsOdz8LrASWpfVZBjwdvH4OuMnMLGhf6e5n3H0n0BmMl3VMd/+FB4C1wPQQl01EpGC1zY/R2++8mueHboUZKNOA3YPedwVtGfu4ex9wBGgcYt5hxwx2df0r4FeZijKze8ys3czau7ujf8KZiEiuXT2rnom1VXk/jhJmoFiGtvSnv2Trc6Htgz0G/Mbdf5upKHd/wt2T7p5samrK1EVEpKhVVVZw/bwmXu7oZiCPD90KM1C6gBmD3k8H9mTrY2ZVwCTg0BDzDjmmmf010AR8LSdLICJSpNoSMbqPnWHznqN5+8wwA2UdMNfMms1sDKmD7KvT+qwG7gpe3w6sCY6BrAaWB2eBNQNzSR0XyTqmmX0RuBm4w90HQlwuEZGCd8O8Jszgpa378vaZoQVKcEzkPuB5YAvwrLtvNrMHzOy2oNuTQKOZdZLaqlgRzLsZeBZ4h9SxkHvdvT/bmMFY3wOmAK+Z2UYz+2ZYyyYiUugax9ewaEZdXq+at9QGQXlKJpPe3t4edRkiIqF45KXtfOfFbaz7+mdomlCTs3HNbL27J9PbdaW8iEiJag0euvVKni5yVKCIiJSohZdNZMrEmrxdNa9AEREpUWZG6/wYv912gN7+8M9VUqCIiJSw1kSMY2f6WLcr/IduKVBERErYp+dMZkxlRV7O9lKgiIiUsEtqqvjk7Ia83IZFgSIiUuJa58d4t/sE7x88GernKFBEREpcW+LcQ7fCvWpegSIiUuLiky9h9uRLWNMR7h3WFSgiImWgLRHj9R0HOXk2vIduKVBERMpAWyLG2b4B/qHzYGifoUARESkDyXgD42vCfeiWAkVEpAyMqarg9+ZO5pWO/YR1U2AFiohImWhNxNh75DRb9h4LZXwFiohImbhxfuqx52HdLFKBIiJSJmITavn49EmhHUdRoIiIlJHW+THefL+HQyfO5nzsqpyPKCIiBeuzC6awbd8xjp3upeGSMTkdW4EiIlJGPjZtEo//0dWhjK1dXiIikhMKFBERyQkFioiI5IQCRUREckKBIiIiOaFAERGRnFCgiIhITihQREQkJyys2xgXAzPrBt67yNknAwdyWE6uqb7RUX2jo/pGp9Drm+XuTemNZR0oo2Fm7e6ejLqObFTf6Ki+0VF9o1Po9WWjXV4iIpITChQREckJBcrFeyLqAoah+kZH9Y2O6hudQq8vIx1DERGRnNAWioiI5IQCRUREckKBMgwzW2pmHWbWaWYrMkyvMbNVwfQ3zCyex9pmmNnLZrbFzDab2Z9n6HOjmR0xs43BzzfzVV/w+bvM7O3gs9szTDcz+y/B+vudmS3OY23zB62XjWZ21My+ktYnr+vPzJ4ys/1mtmlQW4OZvWhm24M/67PMe1fQZ7uZ3ZXH+r5tZluDv7+fmlldlnmH/C6EWN+3zOyDQX+Ht2aZd8jf9RDrWzWotl1mtjHLvKGvv1Fzd/1k+QEqgXeB2cAY4C1gQVqfLwHfC14vB1blsb6pwOLg9QRgW4b6bgT+d4TrcBcweYjptwK/BAy4Bngjwr/rD0ldsBXZ+gOuBxYDmwa1/S2wIni9Angow3wNwI7gz/rgdX2e6vscUBW8fihTfSP5LoRY37eAfzeCv/8hf9fDqi9t+neAb0a1/kb7oy2UoS0BOt19h7ufBVYCy9L6LAOeDl4/B9xkZpaP4tx9r7tvCF4fA7YA0/Lx2Tm0DPgfnvI6UGdmUyOo4ybgXXe/2Dsn5IS7/wY4lNY8+Dv2NPD7GWa9GXjR3Q+5ew/wIrA0H/W5+wvu3he8fR2YnuvPHaks628kRvK7PmpD1Rf8u/EvgB/l+nPzRYEytGnA7kHvuzj/H+yP+gS/VEeAxrxUN0iwq+0q4I0Mkz9lZm+Z2S/NbGFeCwMHXjCz9WZ2T4bpI1nH+bCc7L/IUa4/gCnuvhdS/4kAYhn6FMp6/AKpLc5MhvsuhOm+YJfcU1l2GRbC+vs9YJ+7b88yPcr1NyIKlKFl2tJIP896JH1CZWbjgZ8AX3H3o2mTN5DajfMJ4BHgZ/msDbjO3RcDtwD3mtn1adMLYf2NAW4DfpxhctTrb6QKYT1+HegDnsnSZbjvQlgeBy4HFgF7Se1WShf5+gPuYOitk6jW34gpUIbWBcwY9H46sCdbHzOrAiZxcZvcF8XMqkmFyTPu/j/Tp7v7UXc/Hrz+BVBtZpPzVZ+77wn+3A/8lNSuhcFGso7Ddguwwd33pU+Iev0F9p3bDRj8uT9Dn0jXY3ASwOeBOz3Y4Z9uBN+FULj7Pnfvd/cB4PtZPjfq9VcF/AGwKlufqNbfhVCgDG0dMNfMmoP/xS4HVqf1WQ2cO6PmdmBNtl+oXAv2uT4JbHH372bpc+m5YzpmtoTU3/nBPNV3iZlNOPea1MHbTWndVgN/HJztdQ1w5NzunTzK+j/DKNffIIO/Y3cBP8/Q53ngc2ZWH+zS+VzQFjozWwr8JXCbu5/M0mck34Ww6ht8TO6fZvnckfyuh+kzwFZ378o0Mcr1d0GiPiug0H9InYW0jdQZIF8P2h4g9csDUEtqV0knsBaYncfaPk1qs/x3wMbg51bgT4E/DfrcB2wmddbK68C1eaxvdvC5bwU1nFt/g+sz4NFg/b4NJPP89zuOVEBMGtQW2fojFWx7gV5S/2u+m9QxuZeA7cGfDUHfJPDfBs37heB72An86zzW10nq+MO57+C5sx4vA34x1HchT/X9IPhu/Y5USExNry94f97vej7qC9r//tx3blDfvK+/0f7o1isiIpIT2uUlIiI5oUAREZGcUKCIiEhOKFBERCQnFCgiIpITChQREckJBYqIiOTE/wNWQpHhrkEdxAAAAABJRU5ErkJggg==\n",
      "text/plain": [
       "<Figure size 432x288 with 1 Axes>"
      ]
     },
     "metadata": {
      "needs_background": "light"
     },
     "output_type": "display_data"
    }
   ],
   "source": [
    "learn.recorder.plot_sched()"
   ]
  },
  {
   "cell_type": "code",
   "execution_count": null,
   "metadata": {},
   "outputs": [],
   "source": [
    "#export\n",
    "@patch\n",
    "def fit_sgdr(self:Learner, n_cycles, cycle_len, lr_max=None, cycle_mult=2, cbs=None, reset_opt=False, wd=defaults.wd):\n",
    "    \"Fit `self.model` for `n_cycles` of `cycle_len` using SGDR.\"\n",
    "    if self.opt is None: self.create_opt()\n",
    "    self.opt.set_hyper('lr', self.lr if lr_max is None else lr_max)\n",
    "    lr_max = np.array([h['lr'] for h in self.opt.hypers])\n",
    "    n_epoch = cycle_len * (cycle_mult**n_cycles-1)//(cycle_mult-1)\n",
    "    pcts = [cycle_len * cycle_mult**i / n_epoch for i in range(n_cycles)]\n",
    "    scheds = [SchedCos(lr_max, 0) for _ in range(n_cycles)]\n",
    "    scheds = {'lr': combine_scheds(pcts, scheds)}\n",
    "    self.fit(n_epoch, cbs=ParamScheduler(scheds)+L(cbs), reset_opt=reset_opt, wd=wd)"
   ]
  },
  {
   "cell_type": "markdown",
   "metadata": {},
   "source": [
    "This schedule was introduced by Ilya Loshchilov et al. in [SGDR: Stochastic Gradient Descent with Warm Restarts](https://arxiv.org/abs/1608.03983). It consists of `n_cycles` that are cosine annealings from `lr_max` (defaults to the `Learner` lr) to 0, with a length of `cycle_len * cycle_mult**i` for the `i`-th cycle (first one is `cycle_len`-long, then we multiply the length by `cycle_mult` at each epoch). You can optionally pass additional `cbs` and `reset_opt`."
   ]
  },
  {
   "cell_type": "code",
   "execution_count": null,
   "metadata": {},
   "outputs": [
    {
     "data": {
      "image/png": "iVBORw0KGgoAAAANSUhEUgAAAZQAAAD4CAYAAADLhBA1AAAABHNCSVQICAgIfAhkiAAAAAlwSFlzAAALEgAACxIB0t1+/AAAADh0RVh0U29mdHdhcmUAbWF0cGxvdGxpYiB2ZXJzaW9uMy4xLjEsIGh0dHA6Ly9tYXRwbG90bGliLm9yZy8QZhcZAAAgAElEQVR4nO2deXyU5bX4v2dmsockZAUSIIFAICwuIIi4oIjgUrVWLdZavdXqbbW17b1ttb21ra1ttbfa9lbbn7dqrbcVKbYVN9x3lE1FNoGwSViD7Otsz++PmQkxJiHLvPMuc76fTz7MvPO8z5x3eN7nvM855zlHjDEoiqIoSk/x2S2AoiiK4g1UoSiKoihJQRWKoiiKkhRUoSiKoihJQRWKoiiKkhQCdgtgJ6Wlpaa6utpuMRRFUVzFokWLdhhjylofT2uFUl1dzcKFC+0WQ1EUxVWIyIa2jqvJS1EURUkKqlAURVGUpKAKRVEURUkKqlAURVGUpKAKRVEURUkKlioUEZkmIitFpEFEbmnj8ywReSz++TwRqW7x2a3x4ytFZGqL4w+KyHYRWdqqr2IReUFEVsf/7W3ltSmKoiifxDKFIiJ+4F7gXKAeuEJE6ls1uxbYZYypBe4B7oyfWw9MB0YA04D74v0B/Dl+rDW3AC8ZY4YAL8XfK4qiKCnCyhXKOKDBGLPWGBMEZgAXtWpzEfBw/PUsYLKISPz4DGPMEWPMOqAh3h/GmNeBnW18X8u+HgYuTubFtOSlFduYuXCjVd0nnbVN+3nk7fWs2rYPLVeQGj7ef4RdB4J2i6EoKcXKjY2VQMtZtxEY314bY0xYRPYAJfHj77Q6t/IY31dhjNkS72uLiJS31UhErgeuBxgwYEDnrqQFxhj+Ou8jXl25naKcDM4Z0afLfaSaP725jr/N+wiAvoXZnDaklDOGljN1RAUBv7rRrODc377B9n1H6F+cw+iqIo6rKmRsdTHHVxXh84nd4imKJVg5m7R117R+PG6vTWfO7RbGmPuNMWONMWPLyj6VOeCYiAj/c8UJjKoq4uuPvse8tR8nQyxLORyKUJqfxS8vGcUJA4qYs3QrN/7tXa55aAG7D+pTtBXs2H+Ek6p7M6qykPc/2s3Pn/mQS+6by6l3vszPn1nBksY9ulpUPIeVK5RGoH+L91XA5nbaNIpIACgkZs7qzLmt2SYifeOrk77A9p4I3xF5WQEeuuYkLv3jXK77y0Jm3jCB4X0LrPq6HhOKGHplB5g+bgDTxw0gHIkya1Ejtz2xjIvvfYs/XT2W2vJedovpGSJRQ9TAqbVl3Hz2ECBmAntj9Q6eXLyZh95ax/2vr6W6JJcvTahm+rj+5GamdRYkxSNYuUJZAAwRkRoRySTmZJ/dqs1s4Or460uBl03ssW02MD0eBVYDDAHmH+P7WvZ1NfBEEq6hXYrzMnnk2vHkZQb40oPz2bjzoJVf1yNC4SgZ/qOLvoDfx/RxA3j0+vHsPxLh4nvn8vKH22yU0FuEIlEAMgJHf/OS/CwuPqGSB645iYU/mMJdnxtNWa8sbn9qOafe+Qq/f3k1ew6F7BJZUZKCZQrFGBMGbgKeA1YAM40xy0TkdhG5MN7sAaBERBqAbxOPzDLGLANmAsuBOcCNxpgIgIg8CrwN1IlIo4hcG+/rl8AUEVkNTIm/t5TKohweuXYcwXCUqx6Yx77DzpwQQpEoGW34SsYMLGb2TROpLs3l2ocX8pe316dcNi+SUCiZ7finCnMzuPyk/vz930/h7/8+gdFVhfz386s49Zcv85sXV3E4FEmluIqSNCSd7bhjx441ycg2/ObqHXzxgXn892XHcemYqiRIlly+9OB89hwK8cSNE9v8/FAwwtcffZeXP9zOjOsnMK6mOMUSeoudB4Kc+NMX+PFn6rlmYk2nzlm6aQ+/f7mBOcu2MqA4l59cOIIzh7UZV6IotiMii4wxY1sf1xCfJDCxtoS+hdk8v2yr3aK0SSgcJdPffmRRTqafez5/PAOKc/nGo++xU8Nde8RRk1fnb6+RlYX88aox/O268WT4hX/78wJueGQhm3YfskpMRUk6qlCSgIhwTn0Fr69u4lDQeeaK9kxeLemVncHvv3AiOw8E+c+/LyYaTd+Va09pVijdCMk+pbaUZ28+ne9Oq+O1VU1Mufs1Zi7cqBFhiitQhZIkzhnRh8OhKK+vbrJblE/RGYUCsafk/7pgOC9/uJ0H3lyXAsm8SSgSm/zb86Eci8yAj69NquWFb53BcVVFfHfWB3zrsffZfyScTDEVJemoQkkS42qKKczJ4DkHmr2CEdPpp+WrTh7ItBF9uHPOh7z30S6LJfMmiRVKoAMzY2foX5zL/103nm9PGcrsxZu54HdvsHTTnmSIqCiWoAolSWT4fUweVs5LK7YTjk8oTiEUiZIZ6NzkJiLceelo+hRmc9Pf3tOn4m4QDHff5NUav0/4xuQhzLh+AkfCUS65by5/nddm9VVFsR1VKEnknBF92HMoxPx1baUas4/OmrwSFOZk8Nvpx7Np9yHuf32thZJ5k3C0ZyavthhXU8wz3ziNibUl/OCfS/nZU8uJqJ9LcRiqUJLI6UNLyQr4eH65szYJhiOGgK9r/9VjBhZz/qi+/O/ra9m+97BFknmTZJm8WtM7L5M/XX0S15xSzZ/eXMdX/28RB4O6glScgyqUJJKbGeC0IWU8v2yro6Jygl0webXkO1PrCEWi/Oal1RZI5V1CSTR5tcbvE3584Qh+9Jl6Xlyxjen3v8P2farwFWegCiXJTB1RweY9h1m6aa/dojTTVZNXgurSPK4cP4DHFmykYft+CyTzJsEehA13ln+bWMP9V41l9bb9fPbeuWz4+IBl36UonUUVSpKZPLwCn+CoaK9YLq/u/Vd/ffIQcjL83DXnwyRL5V3CPQwb7ixn11cw84YJHAyG+fz/e4e1Tar0FXtRhZJkivMyOam6mOeXO0ihdCFsuDWl+VnccPognl++jYXrnRVs4FSs8qG0xaiqQv72lZMJRaJ8/v53aNi+z/LvVJT2UIViAVNH9GHVtv2s22G/GcIYE/Oh9GByu/a0Gsp7ZfGLZz90lG/IqaTC5NWS4X0LmHH9yRgD0+9/h5VbVako9qAKxQKm1FcAOCK3VyKEtSeTW25mgG9NGcqiDbt4bpmzIticSKpMXi0ZUtGLx244Gb9PmH7/26zY4hwfnpI+qEKxgP7FuQwpz+cdB1RzTExuPS31e9mYKmpK8/jja2uSIZanaaseSioYXJbPY9dPICvg50sPzuejj51bo0fxJqpQLGJ0VRFLNtlf5vWo+aVnk1vA7+PfJlbz/sbdvKspWTqk2YfSxb0/yaC6NI9Hrh1HKBLlqgfnaUixklJUoVjE6KpCduwPstXmTYHNxZ66kEq9PT53YhUF2QFNHHkMgjaYvFoypKIXD15zEtv3HuHqBxew16GF3xTvoQrFIkZWFgLwQaO9yfx6kkq9NXlZAa4YN4A5S7dqnY4OCNtk8mrJiQN688erxtCwfR/XPbxQq0AqKUEVikXU9y3A7xOW2K1Qwj13yrfkS6dUA2i54A6w0+TVkjOGlvHry49nwfqdfOPR9zT3l2I5qlAsIifTz5DyfJbYnG48WT6UBJVFOUwb0YdH532keaTaIWHyStZv3hMuPK4ft11Qz/PLt3HXc7o5VbEWVSgWMqqy0HbHfDga96Ek0Z7/5VOr2Xs4zOPvbkpan14iHImS4RdE7FcoANecUs0XTx7A/3ttLX9fuNFucRQPowrFQkZXFbLzQJDNe+xzzCfb5AUx+/xxVYU89NY6LRXcBt3NnWYVIsKPPjOCibUlfP+fS1igGQ8Ui3DOqPcgo6qKAFjSuNs2GYIWpAEREb58ag1rmw7wmgNLHttNKGII+JyxOkmQ4fdx3xfG0L93Ljc8skj3qCiWoArFQob16UXAJ7ZGejWHDSf5ifnckX2pKMjiQQ0h/hSxcgHOu7UKczN44JqTiEQN1z68gH0aTqwkGeeNeg+RneFnaEUvWx3zR3dtJ/e/OjPg44vjB/LG6h36tNuKsMNMXi2pKc3jD1eeyNodB/jurA9s33ireAtnjnoPMbrKXsd8MvehtOZzY6oQgcffbUx6324mFDEpyTTcXU6pLeV70+p4dulW3aSqJBVVKBYzsrKQ3QdDNO6yZyNgMGxdCGu/ohwmDi7l8Xcb1TnfgqCDVygJvnLaIKaN6MMvnv2Q+evUSa8kB2ePeg8wuiq2Y94us5cVYcMtuXRMFY27DjFfI4eaCUeitqVd6Swiwq8uG82A4lxu/Nu7mvNLSQrOHvUeoK5PLzL89jnmrTR5Qaz2S35WgFmL1OyVoCcFzVJJr+wM/vjFMew/HOamv73XnDJGUbqL80e9y8kK+Knr04slm+wJHU7sQ7HKpp+T6eeC0X15ZskWDhzRnfMQU+JO9qG0pK5PL35xySjmr9vJr55fabc4istRhZICRlUWsaTRHsd80KKw4ZZ8bkwVB4MRnl1qf0ExJxAMO9+H0pKLT6jkC+NjO+nf0H1FSg9wz6h3MaOrCtl7OMxHO1MfXmu1yQtg7MDeDCzJ5XE1ewGxKplO96G05ofn1zOkPJ9vz1zMjv1H7BZHcSmWjnoRmSYiK0WkQURuaePzLBF5LP75PBGpbvHZrfHjK0Vk6rH6FJHJIvKuiLwvIm+KSK2V19YVRtmYyt6qfSgtEREuPbGKt9d+zEYblKbTCMVzebmJnEw///OFE9hzKMR3/r5Y96co3cKyWUZE/MC9wLlAPXCFiNS3anYtsMsYUwvcA9wZP7cemA6MAKYB94mI/xh9/gG40hhzPPA34L+surauMrSiF5l+H0ttiPQKpSjz7SXxPSn/0ISRBMPRHpdctoNhfQr4r/OH88rKJh56a73d4iguxMpRPw5oMMasNcYEgRnARa3aXAQ8HH89C5gssRStFwEzjDFHjDHrgIZ4fx31aYCC+OtCYLNF19VlMgM+hvftZe8KxeLaHJVFOUwYVMLj7zam/dOtG01eCa46eSBnD6/gl89+yLLN9pZeUNyHlaO+EmiZK7sxfqzNNsaYMLAHKOng3I76vA54RkQagauAX7YllIhcLyILRWRhU1PqHJAjKwtZumlPyjcAhiJRAj7Bl4JkhZeOqeKjnQdZsD69a8670eSVQES469LR9M7L4OuPvsehoFZ6VDqPlQqlrTuq9WzaXpuuHgf4FnCeMaYKeAi4uy2hjDH3G2PGGmPGlpWVtSm4FdT3K2DfkTCb96R2x3wq04BMG9mH7AwfTy52zOLQFkIuNXklKM7L5O7Lj2dt0wHunKNFuZTOY+WobwT6t3hfxafNUM1tRCRAzFS1s4Nz2zwuImXAccaYefHjjwGnJOcykkNtWT4ADdv3p/R7UxnCmpsZ4Kxh5Ty7dGtal5sNumRjY0dMrC3lmlOq+fPc9cxt2GG3OIpLsHLULwCGiEiNiGQSc7LPbtVmNnB1/PWlwMsmZoCfDUyPR4HVAEOA+R30uQsoFJGh8b6mACssvLYuU1tuj0IJpTgNyPmj+rFj/5G0zg8VjkbJdKnJqyXfmzaMQaV5fGfWB+zVVPdKJ7Bspon7RG4CniM2uc80xiwTkdtF5MJ4sweAEhFpAL4N3BI/dxkwE1gOzAFuNMZE2uszfvwrwOMispiYD+U7Vl1bdyjJz6J3bgZrmlKvUFL5tHzmsDKyM3w8s2RLyr7TaYRctrGxPXIy/fz35cexZc8hfvrkcrvFUVxAwMrOjTHPAM+0OnZbi9eHgcvaOfcO4I7O9Bk//k/gnz0U2VJqy/NZs/1ASr8zFDFkBFL3tNzS7PXjC0fgd1jlwlQQ81u5X6FArNzzVycN5t5X1jB1RB/Orq+wWyTFwXhj1LuE2vJ8Gjy+QoH0NnsZYwh5xOSV4ObJQxnet4Bb/rGEnQeCdoujOBhVKClkcFk+Ow8EU3pTptqHAult9opEDcZYm+om1WQGfNx9+XHsORTktieW2i2O4mC8M+pdwGAbHPN2VA9M52ivRGYCr5i8EgzvW8DXzxrCUx9s4YXl2+wWR3Eo3hr1DseO0GE7TF6QvmavYHMyTu+YvBL8+xmDGdanFz/45xL2HNKoL+XTqEJJIZVFOeRk+FOqUOxKpZ4wez29JL02OSaKVGVamIzTLjIDPu66dDQ79h/h5087KipfcQjeG/UOxucTBpXlpdQxb4cPBY6aveYs3ZZWZq+jyTi9eWuNririK6cP4rGFG3lztW54VD6JN0e9g4mFDqfWh2KX+SUdzV6JZJwBD4dLf+vsodSU5nHLPz7gYFCrdCpHUYWSYmrL8tm0+1DKyuXa5UOB9DR7BT1s8kqQneHnl5eMonHXIX71nJYNVo7i3VHvUBIpWNY2pWaDYygStbS4VkckzF7PLduW8izLdhH2uMkrwfhBJVx18kD+PHc9izfutlscxSF4e9Q7kOacXk37UvJ9oYghw0bzy5T6Cpr2HWFxY3pMOulg8krwnWl1lPfK4tZ/LGkORlDSG1UoKWZgSR5+n6Qs0stOkxfAmXXl+H3CiyvSY+9CMAUll51CQXYGP/7MCJZv2cuf5663WxzFAXh/1DuMzICPgSW5qVUoNk5uRbmZnFTdO202wyVMXm6t2NhVpo3sw+Rh5fz6+VU07jpotziKzaTHqHcYtWX5KVMowbA9YcMtmVLfh1Xb9rPh49QmxrSD5pLLaaJQRITbLx6JCNz2xLK0L/+c7qTHqHcYteX5bPj4YPPkYyXhqH1hwwnOiWeoTYdVSsLklep0N3ZSWZTDt6cM5eUPtzNn6Va7xVFsRBWKDdSW5xOOmpQ8sdvtQwHoX5zLsD69eD4NFEooHA8bTpMVSoJrTqlmRL8CfjR7mRbjSmPSa9Q7hFRVbzTGxDc22v/fPKW+goXrd7LL4+nPw9H0CBtuTcDv4xeXjKJp/xHufn6V3eIoNpFeo94hDE5RksijaUDsN7+cPbyCqIGXP9xutyiWEvJwcshjMbqqiCvHD+Avb69n2eY9douj2IAqFBvIywrQrzA7BQrFOQ7iUZWFVBRked6PEgw75ze3g++cM4zeuZn88F9L02Yzq3KU9Bz1DmBwCqo3Okmh+HzC2cMreH11E4dDEbvFsYx0NXklKMzN4JZzh/HuR7uZtajRbnGUFJOeo94BJOrLW/kU57RNdlPqKzgYjDB3jXez1KazySvB506sYuzA3vzi2RWe95kpn8QZM00aUluez6FQhM17Dln2HUc32TljcpswuIS8TD8vLPeuHyVh8vJaxcau4PMJP714JHsPh7lLk0emFek76m0mFdUbnWTyAsgK+DmjrowXV3g3WWQozXbKt8fwvgVcc0o1MxZ8xPuaPDJtSO9RbyOpCB12mkKBo8kiP9jkzSigsJq8mvnm2UMoy8/ih/9amlZF1tIZ58w0aUZxXia9sgOst3BzYzDsnLDhBJOGluMT74YPhyJRRMCfBtmGj0Wv7Ay+f95wlmzaw8yFG+0WR0kBqlBsQkSoKc1j/Q7rEuo5cYXSOy+TEwb05hWPKpRgxJDh8yGiCgXgouP7cVJ1b3713Er2HNQd9F7HOTNNGlJdkse6HdatUJyoUADOGlbOkk172L73sN2iJJ1wJOqoFaHdiAg/uXAkuw8GufsFddB7HWfNNGlGdWkem/ccsmxfRtChCuXMunIAXl3ZZLMkycfucgFOpL5fAVeOH8gj72xgxZa9doujWIiOfBupKc3FGNi40xqzV3PYcMBZT8zD+/aiT0G2J/0owYgh4NPbqjX/cc5QCnMy+NFsTXHvZXTk20h1SR4A6z+2RqE41eQlIpw5rIw3G3Y079vwCqFI1DH7fpxEUW4m/zm1jvnrdvLkB1vsFkexCGfNNGlGTWlcoVjkR3GqQoGY2Wv/kTAL1u+0W5SkElaTV7tMP2kAIysL+PnTKzhwJGy3OIoFWDryRWSaiKwUkQYRuaWNz7NE5LH45/NEpLrFZ7fGj68UkanH6lNi3CEiq0RkhYh8w8prSwZFuZkU5WawzqLQ4aCDsg23ZmJtKZl+n+eivZxSLsCJ+H3CTy4cwda9h/nDq2vsFkexAMtGvoj4gXuBc4F64AoRqW/V7FpglzGmFrgHuDN+bj0wHRgBTAPuExH/Mfq8BugPDDPGDAdmWHVtyaS6JM+6FYqDM9/mZQUYP6iYl1d6S6EEI1ECugelXcYMLObi4/tx/xtrLfMdKvZh5UwzDmgwxqw1xgSJTfAXtWpzEfBw/PUsYLLEAvgvAmYYY44YY9YBDfH+Ourzq8DtxpgogDHGFTNVbC9K+pm8IBY+vLbpgKdqzYcjUTLV5NUh3zt3GH4R7nh6hd2iKEnGypFfCbTcHtsYP9ZmG2NMGNgDlHRwbkd9DgY+LyILReRZERnSllAicn28zcKmJvvDVqtL8ti857AlocNuUCjgrV3zavI6Nn0Lc/japMHMWbaVuQ3ezTydjlg58tta97eOF2yvTVePA2QBh40xY4H/BR5sSyhjzP3GmLHGmLFlZWVtCp5KqktzAdhgQaSX0xMVDizJY1BZnqcUSlA3NnaKr5w+iKreOdz+1PLm/GeK+7Fypmkk5tNIUAVsbq+NiASAQmBnB+d21Gcj8Hj89T+B0T2+ghSQiPSyYsd88wrFYftQWnJWXTnz1u70TNRPKBLVFUonyM7w84PzhvPh1n08Ov8ju8VRkoSVI38BMEREakQkk5iTfXarNrOBq+OvLwVeNrFdT7OB6fEosBpgCDD/GH3+Czgr/voMYJVF15VUqhOhwxb4EZxu8oKY2SsYifKWR0wfYTV5dZppI/swYVAJv35hFbsPaiEuL2DZyI/7RG4CngNWADONMctE5HYRuTDe7AGgREQagG8Dt8TPXQbMBJYDc4AbjTGR9vqM9/VL4HMisgT4BXCdVdeWTAqyMyjJy7TEMZ8IG3Zy1NHY6mLyswK84pFor5CavDqNiHDbZ+rZeyjEb15cbbc4ShIIWNm5MeYZ4JlWx25r8fowcFk7594B3NGZPuPHdwPn91BkW6gutSZJZGJyc3Lm28yAj4m1Jby6sgljjKNl7QzBSDStqzV2leF9C/jC+AE88s4GvnjyAGrLe9ktktIDdOQ7gOqSPGtMXmF32PMn1ZWzZc9hVm2zrthYqghHjGODIJzKt84eSm6mn58+pWHEbkdHvgOoKc1l294jHAwm1zEdjrrDnj+pLhZt96oHzF5q8uo6JflZ3Dx5CK+tavKM6TNdcf5skwY0O+aTXGwr6JKIo76FOdRV9PJEOnuN8uoeX5pQzaDSPH721PLmYBLFfejIdwBHsw4n1+wVCrsn8+2kujIWbtjJfpeHDwddYmZ0GpkBHz84fzhrmg7wf+9ssFscpZvoyHcA1RbtRXFTsacz6soIRYzrw4djZkZ3KHGncdawck4bUspvXlzNrgMaRuxG3DHbeJz8rABlvbKSHjocihhHhwy3ZOzAYvIy/a43e6nJq/uICD+8oJ79R8Lc86IrtpEprdCR7xBqLIj0cosPBRLhw6W8tnK7ayv6GWNiStwlv7kTGVrRiyvHD+Cv8z5i9bZ9doujdBEd+Q6hujSXdUl2yodclvl2Ul05m/ccZvV2d4YPh6OJ3GnuWBU6lW/Gw4h/ptmIXYd7ZhuPU12ax479R9h3OJS0Pt2WBsTt4cNuSHXjBorzMjWM2KXoyHcINfFIr2RmHXZb5tt+Re4OHw6FExUy9bbqKV+aUE1NaR53PL1Cw4hdhI58h2BFpJcbHcST6spYsN6d4cPB5hWKe5S4U8kM+Pj+ecNp2L6fv83TbMRuwV2zjYdp3ouSZIXitjQgifBhNxZeCkfV5JVMzh5ezsTaEu55cRV7DibPFKxYh458h5CT6adPQTbrkhjpFQobAi57Wm4OH17lPrOXmrySi4jwX+fHshH/9iXNRuwGjjnyRcQnIktTIUy6U12am/QVitsmt6Phw02uCx9OmLzcpsSdzPC+BXz+pAH85e31rGlyZ/RfOnHM2cYYEwUWi8iAFMiT1tSU5iXdKe82kxfEwoc37T5Eg8vChxPOYzf+5k7mP84ZSk6Gn59rGLHj6ezI7wssE5GXRGR24s9KwdKR6pI8Pj4QZG+SQofdFjac4Gj4sLvMXuGImrysoDQ/ixvPquWlD7fzxmp3jYl0o7Mj/yfABcDtwK9b/ClJ5GjW4eSYvWK5vNxnfulXlMPQinxeXeWuPQjNUV4u2kzqFv5tYjUDinP52VMrCGsYsWPp1Mg3xrzW1p/VwqUbNUkOHXZT6pXWTKorZ8G6XRxwUfhw88ZGl+RPcxNZAT+3njuMldv28djCjXaLo7RDh7ONiOwTkb1t/O0Tkb2pEjJdGFCci0jy6qK4MWw4waShZQQjUeau+dhuUTpNs8lLVyiWMG1kH8bVFPPr51clzSysJJcOR74xppcxpqCNv17GmIJUCZkuZGf46VeYk7QkkbFEhe58Wh5bncg+7B6zl6ZesRYR4bYL6tl1MMjvX26wWxylDXTkO4xYksieK5RI1BBxSQngtsgM+DiltpRXXRQ+rDvlrWdkZSGXnljFQ2+tS3q5B6XnuHO28TDVSUpj74Wn5Ul1ZWzafcg1+w+88Ju7ge9MrSPD7+Pnz2gYsdPQke8wakrz2H0wxO6DPatYdzSVunv/iyfVlQPuCR/WsOHUUF6QzdcmDeb55duYu8Z9KXq8jI58hzGwJDmRXqGw+80vlUU5DCnPd41CUZNX6rjutEFUFuXw06dWEIm6wySaDqhCcRg1pbkAPTZ7hTyyJ2JSXRnz1+10RfiwmrxSR3aGn1vPG8aKLXt5bIGGETsFHfkOo39xLj6hx9Ubgx6Z3CbVlROMRHnbBeHDavJKLeeP6su46mJ+/fxKDSN2CDryHUZWwE+/opweR7CEmic3d5tfxlb3JjfT74pd8yE1eaUUEeGHF9SzU8OIHYMqFAdSU9rzSC+vmF+yAn5OGeyO8GGvrArdxKgqDSN2EjryHUh1SR7rdhzo0QQaDHtncptUV0bjrkOsaXL2hKH1UOzhO1PryPT7uEPDiG1HR74DqS7NY9/hMDsPdD902AthwwmOZh92ttkrHI3iE/BrLq+UUl6QzdfOrOWF5dt4c7WGEduJ+0IDplgAABwLSURBVGcbD5KMSC+vmLwAqnrnMqQ8n1ccrlDcnIzT7Vx7ag0DinO5/allmo3YRiwd/SIyTURWikiDiNzSxudZIvJY/PN5IlLd4rNb48dXisjULvT5PyLijq3V7VDdvBel+5FeXtiH0pKzhpUzf91O9js4fDgUdm+qG7eTneHnB+cPZ9W2/fx13kd2i5O2WDb6RcQP3AucC9QDV4hIfatm1wK7jDG1wD3AnfFz64HpwAhgGnCfiPiP1aeIjAWKrLqmVNG/OBe/T3rkZPRabY4zh5UTihjedHCBpXA06hkF7kbOqa9gYm0Jd7+wil09MBcr3cfK2WYc0GCMWWuMCQIzgItatbkIeDj+ehYwWUQkfnyGMeaIMWYd0BDvr90+48rmV8B3LbymlJDh91HVO4d1PTJ5xR3EPm8olDEDe9MrO8DLHzrX7BVSk5etxLIRj2D/kTD3vLjKbnHSEitHfyXQcgtrY/xYm22MMWFgD1DSwbkd9XkTMNsYs6UjoUTkehFZKCILm5qc+7RbXZLXoxXK0Z3y3nhizvD7OH1oGa+sbCLq0FQbQTV52U5dn158cfwA/u+dDXy4VUs2pRorR39bM1nrmaC9Nl06LiL9gMuA/zmWUMaY+40xY40xY8vKyo7V3DZqSmMKpbuhw15yyic4q66cpn1HWLbZmRNFbIXiDQXuZr41ZSgFORnc/uRyx+9d8hpWzjaNQP8W76uAze21EZEAUAjs7ODc9o6fANQCDSKyHsgVEVdvna0uyeVAMELT/iPdOj9h8vJC2HCCSXVliOBYs1fMh+Kd39utFOVm8u0pQ5m75mOeW7bVbnHSCitH/wJgiIjUiEgmMSf77FZtZgNXx19fCrxsYo8Us4Hp8SiwGmAIML+9Po0xTxtj+hhjqo0x1cDBuKPftVTH68t3txywF1coJflZHFdVxMsODR9Wk5dz+MK4AdRV9OJnT6/gcChitzhpg2WjP+4TuQl4DlgBzDTGLBOR20XkwnizB4CS+Gri28At8XOXATOB5cAc4EZjTKS9Pq26BjupaVYo3fOjeDWv1Jl15XzQuJsd3Vy5WUkoEvVMVJ3bCfh9/PjCETTuOsQfX1tjtzhpg6Wj3xjzjDFmqDFmsDHmjvix24wxs+OvDxtjLjPG1Bpjxhlj1rY49474eXXGmGc76rON78238rpSQWVRDgGfdDvSqzn1iscmuLOGlWMMvObAGinhaJQM3SXvGCYMLuGC0X35w6tr2LizZ9m7lc7hrdnGQwT8PgYU5/ZgheKtsOEEI/oVUNYry5FmL93Y6Dx+cP5wfCLc8bTm+UoFOvodTHVpXrcrN3rV5OXzCWfWlfH6qqbma3QKQTV5OY6+hTncdFYtc5Zt1TxfKUBHv4OpLsljw8cHuxX6GI5EEY8mKjxrWDn7DodZtGGX3aJ8glBETV5O5LrTahhYksuPn1zmuIcQr6EKxcHUlOZyKBRh296uO6CDkZj5JZZ4wFucOqSMDL/wisPCh8MRNXk5kayAn9suqKdh+34enrvebnE8jY5+B1NTGostWLuj67kuQ5Gop/agtCQ/K8C4mmJecphC0Sgv5zJ5eAVn1pXxmxdXs23vYbvF8Sw6+h3MoLJY6HB3Ckt5fdf25GEVNGzf76gqfUGP/+Zu50efGUEwElUHvYWoQnEwfQuzycv0s2Z791YoXja/TKmvAOCF5dtsluQo4YjxXFSdl6guzePfzxjM7MWbmdugDnor0NHvYESEweX5NHRDoXh913b/4lyG9enlKIUSM3npCsXJfG3SYPoX5/DDJ5Y279VSkod3ZxyPUFvWPYXidZMXxOpfLNyws0elkpOJVmx0PtkZfn5y4QjWNB3ggTfX2S2O59DR73AGl+ezde9h9h0Odem8dEhUOKW+D1HjnGSRXjczeoWzhlUwpb6C3720mk27D9ktjqfQ0e9wastjkV5ddcx73eQFMLKygL6F2byw3BkZZWNhw95eFXqFH32mHoPh9ic9mQrQNrw943iAhELpqtkrHUJYRYSzh1fw+qodtmeUjUYN4aj3lbhXqOqdy9fPGsJzy7Y5bj+Tm9HR73AGFueS4ZduKZTMNHhaPru+gkOhCG/ZHLUTinqvXIDXue60GgaX5fHDJ5ZyMBi2WxxPoKPf4QT8PqpL8rq3QkmDye3kQcXkZwV4cYW90V7NyTjTQIl7hayAn59/dhSNuw7x25dW2y2OJ/D+jOMBasvzWdPUNYUSjBgCaaBQsgJ+zqgr48UV222tNR/2YEGzdGD8oBIuH1vFn95Yx4otziwt7SZ09LuA2vJ8Nnx8gCPhzvsJQuH0MHlBLHy4ad8R3m/cbZsMQVUoruX75w2nKCeDW/+xxNaHEi+go98F1JbnEzVdKwecDmHDCSbVlRPwia2bHBMmL6/mT/MyRbmZ/NcFw3l/427+Om+D3eK4Gh39LmBwWdcjvUJplPm2MCeD8YOKbVUoCZNXIE1WhV7j4uMrmVhbwl1zVmryyB6QHjOOyxlclo9I1xRKMJw+KxSAs4fHkkV2tyBZTwmpycvViAg/u3gURyJRfqJ7U7qNjn4XkJPpp7Ioh4YuOOZDkSiZaZRXauqIPgA8u3SLLd8fDCeivPSWcis1pXncPHkIzyzZypylztgs6zZ09LuE2i4miUyXsOEE/YpyOGFAEU9/YI9C8WrJ5XTj+tMHUd+3gB8+sZQ9B7uW7khRheIaasvyWdu0n0gno1BCEUMgzVKpnz+qL8s272XDx6k3e4V1Y6MnyPD7uOvS0ew8EORnTy+3WxzXoaPfJdSW53MkHGXTrs4lswumYSr1c0f1BeDpJalfpajJyzuMrCzkhtMH8fdFjby+qslucVyFjn6X0JzTq2lfp9qHPVwCuD0qbTR7JUxe6eS38jLfmDyEwWV53PqPJRw4omlZOkt6zTgupitJIiNRQ9Sk59NywuyV6tLACZNXupkZvUp2hp+7Lh3N5j2HuGvOh3aL4xp09LuEotxMSvMzO6VQ0jmE1S6zl5q8vMeYgcVcPaGah9/ewLy1H9stjivQ0e8iBneyemMwjSOOEmavZ1KsUNTk5U2+O62OgSW5/OesxexX09cxUYXiIhKhw8Z0HOkVCicmt/T877XD7JVQKGry8ha5mQF+fdlxNO46xB1Pr7BbHMejo99F1Jbns/dwmKb9Rzpsl8grla6T23k2mL3CifT1aarEvczY6mKuP30Qj87/iFdWajGujtDR7yI665hP9012dmxyTGczYzrw7SlDqavoxfdmfcDug0G7xXEslioUEZkmIitFpEFEbmnj8ywReSz++TwRqW7x2a3x4ytFZOqx+hSRv8aPLxWRB0Ukw8prs4Pm+vKdVCjpavKCmNlr+ZbUmb2af3N1ynuSrICfX19+HDsPBLntCc311R6WjX4R8QP3AucC9cAVIlLfqtm1wC5jTC1wD3Bn/Nx6YDowApgG3Cci/mP0+VdgGDAKyAGus+ra7KJPQTb5WYFOrFA04ijVZq+EySsdipqlKyMrC7l58hBmL97Mk4s32y2OI7Fy9I8DGowxa40xQWAGcFGrNhcBD8dfzwImi4jEj88wxhwxxqwDGuL9tdunMeYZEweYD1RZeG22ICIMqchnxdaONzemc9hwgn5FOYwZ2Jt/vbfpmEEMyUBNXunBVycN5vj+Rfzgn0vYtLtzWSvSCStnnEpgY4v3jfFjbbYxxoSBPUBJB+ces8+4qesqYE5bQonI9SKyUEQWNjW5L63CqMpClm3a02FlOZ3cYnzuxCpWb9/Pkk17LP+uZiWepoEQ6ULA7+O3048nauCbM95rroOjxLBy9Lc1m7WeBdtr09XjLbkPeN0Y80ZbQhlj7jfGjDXGjC0rK2uriaMZVVnIgWCEtR34BprDhtN4hQJw/ui+ZAV8zFrUaPl3hSJR/D7B50tvJZ4ODCzJ46cXj2DB+l38/pUGu8VxFFbOOI1A/xbvq4DWhsfmNiISAAqBnR2c22GfIvIjoAz4dlKuwIGMqioEYGkHT90htecDsUqOU0f04Yn3N3MkHLH0u8IRk/YrwnTisydU8dkTKvndS6tZsH6n3eI4BitnnAXAEBGpEZFMYk722a3azAaujr++FHg57gOZDUyPR4HVAEOI+UXa7VNErgOmAlcYYzy7Dq0tyyc7w8cHjR0olKiavBJ8bkwVew6FeGmFtfsHgmlWf0aB2y8aQVXvXL45432tnRLHsjsg7hO5CXgOWAHMNMYsE5HbReTCeLMHgBIRaSC2qrglfu4yYCawnJgv5EZjTKS9PuN9/RGoAN4WkfdF5Darrs1OAn4f9X0LOl6hhNUpn+DU2lIqCrJ43GKzVygNszunO72yM/jdFSewbe9hbv3nBykJ/nA6ASs7N8Y8AzzT6thtLV4fBi5r59w7gDs602f8uKXX4iRGVxUxc+FGIlGDvw2bfcLklc77UBL4fcIlJ1Zx/+tr2b7vMOW9si35nnDEENAVYdpxfP8i/uOcOu6c8yF/eXsDV59SbbdItqIzjgsZVVnIwWCEte3UmNew4U/yuROriEQNT7xn3d4BNXmlLzecPojJw8r52dPLWbRhl93i2IreAS4k4ZhvLxxWw4Y/SW15Psf3L2LWokbLzBKhiFGTV5ri8wl3X348fQqzufGv77LjGLn2vIzeAS5kcFk+ORn+dh3zmgbk01w6poqV2/axbPNeS/oPhXWFks4U5mbwhyvHsOtgkG88+h6RDvaJeRm9A1yI3yeMrCxod4WScMqne9hwSz4zuh+ZFu5JCUej6kNJc0ZWFvLTi0cyd83H3P3CSrvFsQWdcVzKyMpClm/e2+ZO3XA0kctLJ7gEhbkZnFNfwb/e32TJnpRgxOgKReHysf2ZflJ/7n1lDc8v22q3OClH7wCXMrqqkEOhCGuaPr1jPqhO+TaZftIAdh8M8eTi5CeMDIU1bFiJ8eMLRzC6qpBvPvY+yy0ysToVvQNcyqjKIqBtx3xI65u3ycTaEoZW5PPgm+uS7pxXk5eSIDvDz/9+aSwF2Rlc9/ACtu87bLdIKUNnHJcyqDSPvEw/Sxp3f+qzRF6ptvaopDMiwpcn1rB8y17mrUtuugw1eSktqSjI5k9Xj2XnwSA3PLKIwyFrU/84Bb0DXIrPJ4yoLOSDtlYokaj6T9rh4hMq6Z2bwYNvrktqvxrlpbRmZGUh91x+PO99tJtbHk+PnfR6B7iY0e045nWTXftkZ/i5cvxAXlixjY8+Ppi0fkORKJkBVeLKJzl3VF/+85yh/Ov9zfz+Ze9nJtZZx8WMqirkSDjK6lYVHEOqUDrkqgkD8Yvw57nrk9ZnOGoIaC0UpQ1uPLOWz55Qya9fWMXMBRuPfYKL0TvAxYyqjO+Yb7XBUVOpd0xFQTYXjO7LzIUb2Xc4OVlig2ryUtpBRLjzc6M5fWgZt/zjA57zcDix3gEuprokj15ZgU9FeqnJ69h8+dQa9h8JM3NhcjY6qslL6YjMgI8/fvFERlcV8fVH3+PtNR/bLZIl6KzjYmKO+YJPOeY1r9SxGV1VxEnVvfnz3HVJSZMRikTV5KV0SG5mgIeuOYkBxbl85S8LOyxB4Vb0DnA5o6uKWLFlL8HwUce8Rhx1ji9PrGHjzkO8sLznJoiwhg0rnaB3XiaPXDuOwpwMrnloPg3b284Y7lb0DnA5Ywf2JhiOfqIMaSgSJUPNL8dkSn0F1SW53PPC6h6vUoL6myudpG9hDn+5dhwgTL//HVZt22e3SElDFYrLOW1IGdkZvk/kDVIfSucI+H18Z+owVm7bx+Pv9syXohUbla4wuCyfGdefjE9g+v3veCZFi94BLicn08/pQ8p4fvm25o1T4YghQ+35neK8UX04rn8Rdz+/ikPB7u1mjkQNUYP6UJQuUVuez2M3TCAr4OMLf3rHEz4VvQM8wDkj+rBlz+HmaC81eXUeEeH75w5j697DPDS3e7vnmytk6m+udJGa0jweu34CeZkBvvC/7/DeR+6u+KgKxQNMHlaO3yfN8e26sbFrjB9UwuRh5fzhlTXsPBDs8vla0EzpCQNKcnnshpMpys3kiv99x9Vp7/UO8AC98zIZV13M88u2AZqosDt879xhHAiGu5UeIxTR7M5Kz6jqncusr06grqIXN/zfIh6wICN2KtA7wCNMHVHB6u37Wdu0Xx3E3WBoRS8uG9OfR95Zz8adXcvxlcilpunrlZ5Q3iubGddP4Jz6Cn761HJ+NHtZmwX0nIzOOh5hyog+ADy/fJtmG+4m35oyFL9PuHPOh106TwuaKckiJ9PPH64cw/WnD+Ivb2/gK39ZyJ6DyUkPlAr0DvAIlUU5jKws4LllW3VjYzfpU5jNDacP5qkPtjB78eZOn5cweemqUEkGPp/w/fOGc8dnR/LG6h2c97s3WLTBHc56vQM8xNT6Prz30W4+PhAkoJNbt7jprFrGDOzN9/+xhPU7Pl1euS3U5KVYwZXjBzLrq6fg88Hl/+9t7nu1gWgS0gRZic46HuKcuNnrSDhKpk5u3SLD7+N3V5yA3yfc+Ld3ORI+9t4UNXkpVnF8/yKe/sZpTBvZh7vmrOTqh+azfa9zSwrrHeAhhlbkU12SC+jk1hMqi3L478uOY9nmvfzimWP7U9TkpVhJQXYGv7/iBH5xySjmr9vJ5F+/xkNvrXOkw17vAA8hIs2rlIyA/tf2hCn1FXx5Yg1/nrueOUs73hcQ0hWKYjEiwhXjBjDnm6dzwsDe/OTJ5Vz4+7d412EbIfUO8BhTR1QAOrklg1vOHcboqkK+O2sxK7e2n8AvpD4UJUXUlObx8L+dxH1XnsjOA0EuuW8u3/n7YjZ83Dl/n9XorOMxTujfm4uO78eEQSV2i+J6MgM+fn/FiWRl+Lnkvrd4cfm2NtvpxkYllYgI543qy4v/cQbXnz6IJxZv5sz/fpWbZ7zX4YNPKtA7wGP4fMJvp5/AhMGqUJLBgJJcnrzpVAaX5/OVRxZy7ysNn9rBHApr6hUl9eRnBfj+ecN587tnct1pg3hh+Tam/uZ1rnt4IS+t2PaJGkmpwtI7QESmichKEWkQkVva+DxLRB6Lfz5PRKpbfHZr/PhKEZl6rD5FpCbex+p4n5lWXpuSPvQpzGbmDRO48Lh+/Oq5ldw8430Oh45Gf4WjavJS7KO8IJvvnzect753FjdPHsLCDTu59uGFnHTHi3xv1ge8uXpHyhz4YlW+GBHxA6uAKUAjsAC4whizvEWbrwGjjTH/LiLTgc8aYz4vIvXAo8A4oB/wIjA0flqbfYrITOAfxpgZIvJHYLEx5g8dyTh27FizcOHCJF614mWMMfzxtbXc9dyHFOZkcGptKacPKWPv4RA/e3oFL377DGrL8+0WU0lzguEobzY08eTiLTy/bCsHghFyM/2M7FfI6KpCRvcvYnRlIQNLchHp3kOQiCwyxoxtfTzQY+nbZxzQYIxZGxdgBnARsLxFm4uAH8dfzwJ+L7ErvAiYYYw5AqwTkYZ4f7TVp4isAM4CvhBv83C83w4ViqJ0BRHhq5MGc1z/Qh5ftIk3Vjfx1Adbmj/XdDeKE8gM+DhrWAVnDavgcCjCqyu3887anSxu3M0j72zgyJuxMg1Pff1URlYWJvW7rVQolcDGFu8bgfHttTHGhEVkD1ASP/5Oq3Mr46/b6rME2G2MCbfR/hOIyPXA9QADBgzo2hUpCnDK4FJOGVyKMYaV2/bx+qommvYdoX/vXLtFU5RPkJ3hZ9rIvkwb2ReIRSSu2raPDxr3MLSiV9K/z0qF0tbjWmv7Wntt2jvels+no/afPmjM/cD9EDN5tdVGUTqDiDCsTwHD+hTYLYqidIoMv48R/QoZ0S+5K5MEVjrlG4H+Ld5XAa0z7jW3EZEAUAjs7ODc9o7vAIrifbT3XYqiKIqFWKlQFgBD4tFXmcB0YHarNrOBq+OvLwVeNrEogdnA9HgUWA0wBJjfXp/xc16J90G8zycsvDZFURSlFZaZvOI+kZuA5wA/8KAxZpmI3A4sNMbMBh4AHok73XcSUxDE280k5sAPAzcaYyIAbfUZ/8rvATNE5GfAe/G+FUVRlBRhWdiwG9CwYUVRlK7TXtiwbu1VFEVRkoIqFEVRFCUpqEJRFEVRkoIqFEVRFCUppLVTXkSagA3dPL2U2P4Xt6DyWovKaz1uk9nL8g40xpS1PpjWCqUniMjCtqIcnIrKay0qr/W4TeZ0lFdNXoqiKEpSUIWiKIqiJAVVKN3nfrsF6CIqr7WovNbjNpnTTl71oSiKoihJQVcoiqIoSlJQhaIoiqIkBVUo3UBEponIShFpEJFb7JanNSLyoIhsF5GlLY4Vi8gLIrI6/m9vO2VsiYj0F5FXRGSFiCwTkZvjxx0ps4hki8h8EVkcl/cn8eM1IjIvLu9j8RILjkFE/CLynog8FX/vWHlFZL2ILBGR90VkYfyYI8cDgIgUicgsEfkwPo4nOFVeEamL/66Jv70i8s1kyKsKpYuIiB+4FzgXqAeuEJF6e6X6FH8GprU6dgvwkjFmCPBS/L1TCAP/YYwZDpwM3Bj/TZ0q8xHgLGPMccDxwDQRORm4E7gnLu8u4FobZWyLm4EVLd47Xd4zjTHHt9gb4dTxAPBbYI4xZhhwHLHf2ZHyGmNWxn/X44ExwEHgnyRDXmOM/nXhD5gAPNfi/a3ArXbL1Yac1cDSFu9XAn3jr/sCK+2WsQPZnwCmuEFmIBd4FxhPbJdxoK1xYvcfsSqmLwFnAU8RK5vtZHnXA6WtjjlyPAAFwDriQU5Ol7eVjOcAbyVLXl2hdJ1KYGOL943xY06nwhizBSD+b7nN8rSJiFQDJwDzcLDMcfPR+8B24AVgDbDbGBOON3HauPgN8F0gGn9fgrPlNcDzIrJIRK6PH3PqeBgENAEPxU2KfxKRPJwrb0umA4/GX/dYXlUoXUfaOKax10lARPKBx4FvGmP22i1PRxhjIiZmMqgCxgHD22qWWqnaRkQuALYbYxa1PNxGU0fIG2eiMeZEYqblG0XkdLsF6oAAcCLwB2PMCcABHGLe6oi4z+xC4O/J6lMVStdpBPq3eF8FbLZJlq6wTUT6AsT/3W6zPJ9ARDKIKZO/GmP+ET/saJkBjDG7gVeJ+X6KRCRRVttJ42IicKGIrAdmEDN7/QbnyosxZnP83+3E7PvjcO54aAQajTHz4u9nEVMwTpU3wbnAu8aYbfH3PZZXFUrXWQAMiUfIZBJbMs62WabOMBu4Ov76amJ+CkcgIgI8AKwwxtzd4iNHyiwiZSJSFH+dA5xNzAn7CnBpvJlj5DXG3GqMqTLGVBMbry8bY67EofKKSJ6I9Eq8JmbnX4pDx4MxZiuwUUTq4ocmA8txqLwtuIKj5i5Ihrx2O4Xc+AecB6wiZjf/gd3ytCHfo8AWIETs6elaYjbzl4DV8X+L7ZazhbynEjO3fAC8H/87z6kyA6OB9+LyLgVuix8fBMwHGoiZEbLslrUN2ScBTzlZ3rhci+N/yxL3mFPHQ1y244GF8THxL6C3w+XNBT4GClsc67G8mnpFURRFSQpq8lIURVGSgioURVEUJSmoQlEURVGSgioURVEUJSmoQlEURVGSgioURVEUJSmoQlEURVGSwv8HOsGVGbxDng4AAAAASUVORK5CYII=\n",
      "text/plain": [
       "<Figure size 432x288 with 1 Axes>"
      ]
     },
     "metadata": {
      "needs_background": "light"
     },
     "output_type": "display_data"
    }
   ],
   "source": [
    "#slow\n",
    "learn = synth_learner()\n",
    "with learn.no_logging(): learn.fit_sgdr(3, 1)\n",
    "test_eq(learn.n_epoch, 7)\n",
    "iters = [k * len(learn.dbunch.train_dl) for k in [0,1,3,7]]\n",
    "for i in range(3):\n",
    "    n = iters[i+1]-iters[i]\n",
    "    #The start of a cycle can be mixed with the 0 of the previous cycle with rounding errors, so we test at +1\n",
    "    test_close(learn.recorder.lrs[iters[i]+1:iters[i+1]], [SchedCos(learn.lr, 0)(k/n) for k in range(1,n)])\n",
    "\n",
    "learn.recorder.plot_sched()"
   ]
  },
  {
   "cell_type": "code",
   "execution_count": null,
   "metadata": {},
   "outputs": [],
   "source": [
    "#export\n",
    "@delegates(Learner.fit_one_cycle)\n",
    "@patch\n",
    "def fine_tune(self:Learner, epochs, base_lr=3e-3, freeze_epochs=1, lr_mult=100,\n",
    "              pct_start=0.3, div=5.0, **kwargs):\n",
    "    \"Fine tune with `freeze` for `freeze_epochs` then with `unfreeze` from `epochs` using discriminative LR\"\n",
    "    lr = slice(base_lr/lr_mult, base_lr)\n",
    "    self.freeze()\n",
    "    self.fit_one_cycle(freeze_epochs, lr, pct_start=0.99, **kwargs)\n",
    "    self.unfreeze()\n",
    "    self.fit_one_cycle(epochs, lr, pct_start=pct_start, div=div, **kwargs)"
   ]
  },
  {
   "cell_type": "markdown",
   "metadata": {},
   "source": [
    "## LRFind -"
   ]
  },
  {
   "cell_type": "code",
   "execution_count": null,
   "metadata": {},
   "outputs": [],
   "source": [
    "#export\n",
    "@docs\n",
    "class LRFinder(ParamScheduler):\n",
    "    \"Training with exponentially growing learning rate\"\n",
    "    run_after=Recorder\n",
    "\n",
    "    def __init__(self, start_lr=1e-7, end_lr=10, num_it=100, stop_div=True):\n",
    "        if is_listy(start_lr):\n",
    "            self.scheds = {'lr': [SchedExp(s, e) for (s,e) in zip(start_lr,end_lr)]}\n",
    "        else: self.scheds = {'lr': SchedExp(start_lr, end_lr)}\n",
    "        self.num_it,self.stop_div = num_it,stop_div\n",
    "\n",
    "    def begin_fit(self):\n",
    "        super().begin_fit()\n",
    "        self.learn.save('_tmp')\n",
    "        self.best_loss = float('inf')\n",
    "\n",
    "    def begin_batch(self):\n",
    "        self._update_val(self.train_iter/self.num_it)\n",
    "\n",
    "    def after_batch(self):\n",
    "        super().after_batch()\n",
    "        if self.smooth_loss < self.best_loss: self.best_loss = self.smooth_loss\n",
    "        if self.smooth_loss > 4*self.best_loss and self.stop_div: raise CancelFitException()\n",
    "        if self.train_iter >= self.num_it: raise CancelFitException()\n",
    "\n",
    "    def begin_validate(self): raise CancelValidException()\n",
    "\n",
    "    def after_fit(self):\n",
    "        tmp_f = self.path/self.model_dir/'_tmp.pth'\n",
    "        if tmp_f.exists():\n",
    "            self.learn.load('_tmp')\n",
    "            os.remove(tmp_f)\n",
    "\n",
    "    _docs = {\"begin_fit\": \"Initialize container for hyper-parameters and save the model\",\n",
    "             \"begin_batch\": \"Set the proper hyper-parameters in the optimizer\",\n",
    "             \"after_batch\": \"Record hyper-parameters of this batch and potentially stop training\",\n",
    "             \"after_fit\": \"Save the hyper-parameters in the recorder if there is one and load the original model\",\n",
    "             \"begin_validate\": \"Skip the validation part of training\"}"
   ]
  },
  {
   "cell_type": "code",
   "execution_count": null,
   "metadata": {},
   "outputs": [],
   "source": [
    "#slow\n",
    "with tempfile.TemporaryDirectory() as d:\n",
    "    learn = synth_learner(path=Path(d))\n",
    "    init_a,init_b = learn.model.a,learn.model.b\n",
    "    with learn.no_logging(): learn.fit(20, cbs=LRFinder(num_it=100))\n",
    "    assert len(learn.recorder.lrs) <= 100\n",
    "    test_eq(len(learn.recorder.lrs), len(learn.recorder.losses))\n",
    "    #Check stop if diverge\n",
    "    if len(learn.recorder.lrs) < 100: assert learn.recorder.losses[-1] > 4 * min(learn.recorder.losses)\n",
    "    #Test schedule\n",
    "    test_eq(learn.recorder.lrs, [SchedExp(1e-7, 10)(i/100) for i in range_of(learn.recorder.lrs)])\n",
    "    #No validation data\n",
    "    test_eq([len(v) for v in learn.recorder.values], [1 for _ in range_of(learn.recorder.values)])\n",
    "    #Model loaded back properly\n",
    "    test_eq(learn.model.a, init_a)\n",
    "    test_eq(learn.model.b, init_b)\n",
    "    test_eq(learn.opt.state_dict()['state'], [{}, {}])"
   ]
  },
  {
   "cell_type": "code",
   "execution_count": null,
   "metadata": {},
   "outputs": [
    {
     "data": {
      "text/markdown": [
       "<h4 id=\"LRFinder.begin_fit\" class=\"doc_header\"><code>LRFinder.begin_fit</code><a href=\"__main__.py#L13\" class=\"source_link\" style=\"float:right\">[source]</a></h4>\n",
       "\n",
       "> <code>LRFinder.begin_fit</code>()\n",
       "\n",
       "Initialize container for hyper-parameters and save the model"
      ],
      "text/plain": [
       "<IPython.core.display.Markdown object>"
      ]
     },
     "metadata": {},
     "output_type": "display_data"
    }
   ],
   "source": [
    "show_doc(LRFinder.begin_fit)"
   ]
  },
  {
   "cell_type": "code",
   "execution_count": null,
   "metadata": {},
   "outputs": [
    {
     "data": {
      "text/markdown": [
       "<h4 id=\"LRFinder.begin_batch\" class=\"doc_header\"><code>LRFinder.begin_batch</code><a href=\"__main__.py#L18\" class=\"source_link\" style=\"float:right\">[source]</a></h4>\n",
       "\n",
       "> <code>LRFinder.begin_batch</code>()\n",
       "\n",
       "Set the proper hyper-parameters in the optimizer"
      ],
      "text/plain": [
       "<IPython.core.display.Markdown object>"
      ]
     },
     "metadata": {},
     "output_type": "display_data"
    }
   ],
   "source": [
    "show_doc(LRFinder.begin_batch)"
   ]
  },
  {
   "cell_type": "code",
   "execution_count": null,
   "metadata": {},
   "outputs": [
    {
     "data": {
      "text/markdown": [
       "<h4 id=\"LRFinder.after_batch\" class=\"doc_header\"><code>LRFinder.after_batch</code><a href=\"__main__.py#L21\" class=\"source_link\" style=\"float:right\">[source]</a></h4>\n",
       "\n",
       "> <code>LRFinder.after_batch</code>()\n",
       "\n",
       "Record hyper-parameters of this batch and potentially stop training"
      ],
      "text/plain": [
       "<IPython.core.display.Markdown object>"
      ]
     },
     "metadata": {},
     "output_type": "display_data"
    }
   ],
   "source": [
    "show_doc(LRFinder.after_batch)"
   ]
  },
  {
   "cell_type": "code",
   "execution_count": null,
   "metadata": {},
   "outputs": [
    {
     "data": {
      "text/markdown": [
       "<h4 id=\"LRFinder.begin_validate\" class=\"doc_header\"><code>LRFinder.begin_validate</code><a href=\"__main__.py#L27\" class=\"source_link\" style=\"float:right\">[source]</a></h4>\n",
       "\n",
       "> <code>LRFinder.begin_validate</code>()\n",
       "\n",
       "Skip the validation part of training"
      ],
      "text/plain": [
       "<IPython.core.display.Markdown object>"
      ]
     },
     "metadata": {},
     "output_type": "display_data"
    }
   ],
   "source": [
    "show_doc(LRFinder.begin_validate)"
   ]
  },
  {
   "cell_type": "code",
   "execution_count": null,
   "metadata": {},
   "outputs": [],
   "source": [
    "#export\n",
    "@patch\n",
    "def plot_lr_find(self:Recorder, skip_end=5):\n",
    "    \"Plot the result of an LR Finder test (won't work if you didn't do `learn.lr_find()` before)\"\n",
    "    lrs    = self.lrs    if skip_end==0 else self.lrs   [:-skip_end]\n",
    "    losses = self.losses if skip_end==0 else self.losses[:-skip_end]\n",
    "    fig, ax = plt.subplots(1,1)\n",
    "    ax.plot(lrs, losses)\n",
    "    ax.set_ylabel(\"Loss\")\n",
    "    ax.set_xlabel(\"Learning Rate\")\n",
    "    ax.set_xscale('log')"
   ]
  },
  {
   "cell_type": "code",
   "execution_count": null,
   "metadata": {},
   "outputs": [],
   "source": [
    "#export\n",
    "@patch\n",
    "def lr_find(self:Learner, start_lr=1e-7, end_lr=10, num_it=100, stop_div=True, show_plot=True):\n",
    "    \"Launch a mock training to find a good learning rate\"\n",
    "    n_epoch = num_it//len(self.dbunch.train_dl) + 1\n",
    "    cb=LRFinder(start_lr=start_lr, end_lr=end_lr, num_it=num_it, stop_div=stop_div)\n",
    "    with self.no_logging(): self.fit(n_epoch, cbs=cb)\n",
    "    if show_plot: self.recorder.plot_lr_find()"
   ]
  },
  {
   "cell_type": "markdown",
   "metadata": {},
   "source": [
    "First introduced by Leslie N. Smith in [Cyclical Learning Rates for Training Neural Networks](https://arxiv.org/pdf/1506.01186.pdf), the LR Finder trains the model with exponentially growing learning rates from `start_lr` to `end_lr` for `num_it` and stops in case of divergence (unless `stop_div=False`) then plots the losses vs the learning rates with a log scale. \n",
    "\n",
    "A good value for the learning rates is then either:\n",
    "- when the slope is the steepest\n",
    "- one tenth of the minimum before the divergence"
   ]
  },
  {
   "cell_type": "code",
   "execution_count": null,
   "metadata": {},
   "outputs": [
    {
     "data": {
      "image/png": "iVBORw0KGgoAAAANSUhEUgAAAX4AAAEKCAYAAAAVaT4rAAAABHNCSVQICAgIfAhkiAAAAAlwSFlzAAALEgAACxIB0t1+/AAAADh0RVh0U29mdHdhcmUAbWF0cGxvdGxpYiB2ZXJzaW9uMy4xLjEsIGh0dHA6Ly9tYXRwbG90bGliLm9yZy8QZhcZAAAgAElEQVR4nO3dd3xV9f3H8dcnm5BBEpIASSDsvcN2AKJV68LdOnDU3SrWarXto9YurVrHT2sraAUV3DiwtrhQQGaYskFWBhAgg4Ts5PP7414wQkIGObm5936ej8d9cO8599zzzk343O/9nnO+X1FVjDHG+I8ATwcwxhjTsqzwG2OMn7HCb4wxfsYKvzHG+Bkr/MYY42es8BtjjJ8J8nSAhmjfvr2mpqZ6OoYxxniVlStXHlTV+OOXe0XhT01NJT093dMxjDHGq4jI7tqWW1ePMcb4GSv8xhjjZ6zwG2OMn7HCb4wxfsYKvzHG+Bkr/MYY42ccK/wiEiYiy0VkrYhsEJFH3Mu7isgyEdkmIm+JSIhTGY63Mfsw1dU2DLUxxr852eIvAyaq6mBgCHCuiIwG/gY8rao9gTzgZgczHJORW8z5/7eQTzfub4ndGWNMq+VY4VeXIvfDYPdNgYnAu+7lM4FLnMpQU05hKQDbcwpbYnfGGNNqOdrHLyKBIrIGyAE+A74D8lW10v2UTCDJyQxHHS517XJPbnFL7M4YY1otRwu/qlap6hAgGRgJ9K3tabVtKyK3iki6iKQfOHDglLMUugt/Rm7JKb+WMcZ4sxY5q0dV84GvgNFAOxE5OkZQMpBdxzbTVDVNVdPi408YY6jRiqzFb4wxgLNn9cSLSDv3/TbAJGATMB+43P20KcCHTmWoqbC0AoC9BSVUVFW3xC6NMaZVcrLF3xGYLyLrgBXAZ6r6MfBr4Jcish2IA152MMMxR7t6qhX25pe2xC6NMaZVcmxYZlVdBwytZfkOXP39Lepoix9c3T2d48JbOoIxxrQKfnPlbmFZJSGBrh83I8/6+Y0x/st/Cn9pJantwwkOFDvAa4zxa35U+CuIbhNMUrs2ZFjhN8b4Ma+YerE5FJZWkhgVRlhwoBV+Y4xf85sWf1FZJZFhQaTEhpORZxdxGWP8l98U/sJSd+GPCSf3SDlFZZX1b2SMMT7ILwq/qlJYWkFEaDApsW0ArLvHGOO3/KLwl1VWU1GlRIYF0TnWdf6+FX5jjL/yi8J/9KrdKHdXD9iYPcYY/+Unhd911W5kWDDtwoOJDA0i0w7wGmP8lJ8UfleLPyI0CBEhOTbcunqMMX7Lrwp/ZJjrsoXOsW2sq8cY47f8ovAXlX3f1QOQEhNORl4xqjbxujHG//hF4T98XIs/JTac0opqDhSVeTKWMcZ4hF8U/hO7eo6e0mkHeI0x/sdPCr+rqyci9GiL3y7iMsb4L78o/EWllYSHBBLkHo8/OcYu4jLG+C+/KPxHx+k5Kiw4kITIUJuQxRjjl/xiWObCsopj3TxHpbZvywerszlYVM6kvolM6ptAQlSYhxIaY0zL8aMWf/APlv3lkgFcO7oL23IK+c373zLub19a148xxi/4UeH/YYu/Z2Ikv7+wHwvun8ArN46gokpZm5nvoYTGGNNyHCv8IpIiIvNFZJOIbBCRe9zLh4jIUhFZIyLpIjLSqQxHFZZWnFD4a+RkbPc4AgOETXsPOx3FGGM8zsk+/krgPlVdJSKRwEoR+Qx4HHhEVf8rIue7H493MIerxR8aXOf60KBAuse3ZfPeQidjGGNMq+BY4VfVvcBe9/1CEdkEJAEKRLmfFg1kO5XhqNq6eo7Xt2MU6bvynI5ijDEe1yJ9/CKSCgwFlgFTgSdEJAN4Eniojm1udXcFpR84cKDJ+66sqqakouqEg7vH69Mhiqz8EgqKK5q8L2OM8QaOF34RiQDeA6aq6mHgDuBeVU0B7gVerm07VZ2mqmmqmhYfH9/k/R+dWzeinhZ/n46RAGzeZ/38xhjf5mjhF5FgXEV/lqrOcS+eAhy9/w7g6MHd48fpqUu/jq7ep837rJ/fGOPbnDyrR3C15jep6lM1VmUDZ7rvTwS2OZUB4LB7nJ6oegp/QmQoMeHBdmaPMcbnOXlWzzjgOuBbEVnjXvYb4BbgWREJAkqBWx3MUKPFf/I+fhGhT4coNlmL3xjj45w8q2cRIHWsHu7Ufo9XVGPaxfr06RjJm8szqKpWAgPqim6MMd7N56/cLTw2+1b9hb9vxyhKKqrYfehIg157+oIdTH1zNdXVNpOXMcZ7+H7hb2BXD0DfDg0/wLvz4BEen7eZD9Zk89rS3acWsgHWZxVw/rMLeX91pk0ZaYw5JX5U+Otv8fdMjCBAYHMDDvA++skmQgIDGJkay9/+t9nRAd5UlT9+vJGNew9z71tr+fns1eQdKXdsf8YY3+YXhT84UAgNqv9HDQsOpFt8BBvrGbphyXeH+HTjfu6c0IOnrhqMAL95/1vHWuLzt+SwfGcuD1/YjwfO7c2nG/fxo2cWsHxnriP7M8b4Nj8o/BVEhgXjOru0fn06RJ70Iq7qauXP/9lIp+gwbj6tK8kx4fz6vD4s3HaQd1ZmNilfVn7dc/9WVSt/++8WUuPCuXZ0F+4c34MP7hpHRGgQt72Wzr6C0kbvs7WrasIxk92HjjB72R4qqqodSGSMb/GDwl//OD019e0YRWZeybHz/4/33qpMNmQf5tfn9SEsOBCAa0d1YWRqLH/+eCMfrc2mtKKq3v1UVytvr8hgwpNfcc5TX5NfXHvXzXurMtmyv5Bf/ag3we6pI/t3imb6lDTKKquZ+tbqJhXK1qiyqpp/zN/OgIfn8eS8LQ3+BrU2I5/JLyzmN+9/y1UvLiGzETOrVVRVU1xe2dTIxnglPyj8dQ/JXJu+7qEbttRygLe0ooonP93CkJR2XDS407HlAQHC3y4fRFSbYO5+YzUj/vw5D7y7lnV1jO+/cncel7zwDQ+8t44O0WEcKa/irRUZte7v6c+2Mjg5mh8P7PiDdd3jI3jkov4s3ZHLC/O31/nzzN+Sw+P/2+zRMYi25xRx9xurGf/EfN5Jz6i1oG/dX8il/1zME/O2kBLbhufnb+fet9ZQVnnyD9GF2w7wk+lLCQ8J5JGL+rNtfxHnP7uQ/63fd9LtqqqVN5fvYexjX9Lv9/MY8PA8Jj75Fdf/ezlvr8g4NtSHMb7I56deLCqrbNA5/Ef1OXpmz97DjEiN/cG6d9Iz2H+4jGeuGnpC11HX9m1ZcP8Elu44xJzVWfxn3V7eTs/knH6J3HdOb3olRrBsZy7/mL+dhdsOkhAZyjNXDeHiIZ34yfSlvLpkNzef1vXYhPAAMxbvYm9BKU9dOaTWrqrLhyezaPtBnvliG2O6x5F2XN4dB4q4a9YqisureDs9g9/+uC+XDElqcLfXqdpzqJhnPt/KB2uyCAsOpEtcW+5/dx1z1+3l0UsHEhsewqLtB/l8437eX51FRFgQL1wzjPMGdOCFr77jiXlb2He4lBevTSM6/IdnZe0tKOHzjfv548cb6R4fwas3jSQhKowJvRP4+RuruP31lUSGBhERFkREaBDtI0Lp3SGSPh0iaRsaxPNfbmfL/kKGdW7HDWNTOVBYxoHCMjbtPcwD763j4Y82cN6ADtw+vju9EiNb5P0ypqWIN5wamJaWpunp6U3a9txnFpASG87069Ma9HxVZdifPmN4lxhemjLi2PLKqmrGP/kV8ZGhzLljbL3Fs6isklcW7WTagh0UlVfSPT6C7TlFtI8I4ebTunHdmC7HPpD+t34ft7++kn9dO4xzB7ha9hm5xZzz9ALGdo/j5RtG1LmfwtIKLnhuEeWV1bx28yh6JEQAUFZZxaUvLCYrv4SnrhzMs19sZ21GPmO6xfHbH/dlQFJ0g96PpsrOL+GC5xZRXF7J9WNSufWMbsSGh/Da0t387X+bUYVqVcoqq4kIDeLcAR148Lw+tI8IPfYa76/O5IF311FZrXSICiMlJpyoNsFsyC5gr/vYxsjUWKZPSSO6zfcfDOWV1cxatpuM3BKKyiooKqskO7+UrfsLKS53fYPoHBvOg+f14bwBHX7wu1RV1mTk8+7KTD5am01FVTV/nTyQS4clO/p+GeMEEVmpqicUP58v/OMe+5JR3WJ56sohDd7mH/O388S8Lbxy4wgm9E4A4MM1Wdzz5hqmX5/G2f0SG/xa+cXlvLhgB4u3H2Ty0CSuHtn52LGBo6qqlTMen09yTBveum0Mqsp1Ly9n9Z48Pv3lmSS1a3PSfWzILuD6l5dTXlXNC9cM4/Se8fxx7kb+/c3OY3mrqpU3lu/hiXlbKCipYFLfRKZO6lnrB8D2nELmrt1LZFgQ43vH0z0+AhFBVcnMK2FbTiFDU2KIaRtSa57yymqunraELfsK+fDn4+iR8MMWc0ZuMc98vo3IsCAm9U1kZNdYQuo462ptRj5fbs4hI6+YzLwS8o6U06djFMM6t2No5xgGJkU3+Crr6molI6+YrPwShneJITQo8KTPzyks5eezV7N8Zy7XjOrM7y/sV+82xrQmflv4B/5hHpcNS+YPF/Vv8DZllVWc98xCqlSZN/UMQoMCOO/ZhVRVux4HODCcw7QF3/HXTzbzyd2nsz67gAfeXcefLu7PdWNSG7R9Rm4xP5uZzvYDRVyZlsIby/dww9jUE37uw6UVzPhmFy8t3MHh0koGJkXTIyGCbu3bEhYcyNx12azLLEAEjv5pdIoOo1t8BBuyC8gr/v5K6NvP7M5N47rSJuSHxfDoh87zPx3KBYM64c0qq6p54tMtvPj1Drq1b8vEPgmM7BrLsC4xVFRVs6+glH0FpQQHBtA/KYoOUWEt1pVmTH38svCrKt1+8wl3je/Br37Uu1HbLtp2kGtfXsbUST0ZnNyOG2es4O9XDOay4c585S8ormD0o18wrkccy3fm0rtDJG/dOqZRHzJFZZXc88ZqvticQ9+OUbx/59gTvl0c219JBa8t2cXSHbnsOFBEtrvrpF/HKC4dlsTFQ5Ioq6xiwdaDfL01h8y8Evp3imJQcjs6x4bz6pJdfL4ph4TIUKaMTSWtSwwDk6OZv/kAd81eVeuHjjf7bON+pi/YwZrMfMor6z5lNK5tCP06RdGvYxR9OkbSp0MUvRIjbewn4xF+WfiLyioZ8PA8HjqvD7ed2b3R2//ijdXM27CPrnFtKSqr5Kv7xx87pdIJv33/W2Yt20NIUAD/ved0usdHNPo1qqqVOasyGdejPZ3q6SKqqbi8kvziikZts2JXLo//bzMr3FNWBgYIAQIDkqJ569YxdXbfeLPSiiq+zSpgbUY+bUIC6RgdRmJUGKUVVWzIPsz6rALWZx1me04R5e5rCgYmRfPCNcNIiQ33cHrjb+oq/D59Vk9h6dFuifrH6anN737cl/mbc9iyv5A/XNjP0aIPcOO4VN5blckvz+7VpKIPruJ7RVpKo7cLDwkiPKRxfw4jUmN55/axHCwqY11mPmv25LM7t5gHz+vjk0UfXFd3j0iNPeGML4DhXb5fVlFVzc6DR1ixK5fH/ruZC55bxDNXDzl2zMgYT/Lxwt/wcXpqkxgVxh8u6s8by/dw5YjGF9PG6pEQSfrvzm7U6aetQfuIUCb2SWRin4Yf9PZ1wYEB9EqMpFdiJKf1aM/tr6/iphkruHtiT+45q6cjx4mMaSjfbJa5HS389c23ezKXD0/mvTvGNro13FTeVvRN/brEteX9O8dy2bBknv1iGzfPXOHRC+qM8fHC37BpF41xWlhwIE9cPog/XzKARdsPcuHzi9iYbdN8Gs/w8cLf8LH4jXGaiHDt6C68ddsY1wV2//yGD1ZneTqW8UN+UvitxW9aj2GdY5j7i9MYlNSOqW+t4ZG5G2xUUdOifLrwF7mnXbR+c9PaJESGMeuWUdw4LpVXvtnFNdOXkVPoe0Nsm9bJpwt/YWklItC2hQ7MGtMYwYEBPHxhf569egjrsvK5+Plv2J5T5OlYxg84VvhFJEVE5ovIJhHZICL31Fj3CxHZ4l7+uFMZCktdI3PaqXOmNbt4SBLv3j6WiqpqrnpxCeuzCjwdyfg4J1v8lcB9qtoXGA3cJSL9RGQCcDEwSFX7A086FWBk11imNHCsG2M8aUBSNG/fNobQoAB+Mn0p6btsWk3jHMcKv6ruVdVV7vuFwCYgCbgDeExVy9zrcpzKcP7Ajo0eo8cYT+kWH8E7d4wlPiKUa19exqJtBz0dyfioFunjF5FUYCiwDOgFnC4iy0TkaxGpdbB5EblVRNJFJP3AgQMtEdMYj0tq14a3bx9Dalxbbp65gq+32t++aX6OF34RiQDeA6aq6mFcw0TE4Or+uR94W2oZx1ZVp6lqmqqmxcfHOx3TmFajfUQos28ZTff4CG55NZ35mx37Umz8lKOFX0SCcRX9Wao6x704E5ijLsuBaqC9kzmM8TaxbUOYfcsoeiVGcNtrK/li035PRzI+xMmzegR4Gdikqk/VWPUBMNH9nF5ACGCdmcYcp114CLNuHk2fjpHcOWsVq/bkeTqS8RFOtvjHAdcBE0Vkjft2PvBvoJuIrAfeBKaoN0wKYIwHRIcH88oNI+gYHcbPZqaz6+ART0cyPsCnJ2IxxlfsOniES/+5mKiwIObcOY7YOuY7NqamuiZi8ekrd43xFant2zL9+jT2FpTys5krKCqr9HQk48Ws8BvjJYZ3ieHZq4eyNrOAK/+1hP2HbWwf0zRW+I3xIucO6MDLU9LYfegIk//xDVv3F3o6kvFCVviN8TLjeyfw1m1jqKxWLvvnYlbY8A6mkazwG+OFBiRF8/5d44iPDOXWV9PJyC32dCTjRazwG+Olktq14eUpI6isVm5/fSWlFVWejmS8hBV+Y7xY1/ZtefbqIWzce5jfzPkWbzg923ieFX5jvNzEPolMPasXc1ZnMXPxLk/HMV7ACr8xPuAXE3swqW8if/rPJpbvtIO95uSs8BvjAwIChKeuGkzn2HDunLXKzvE3J2WF3xgfERUWzIvXDae4vJI7Xl9JeWW1pyOZVsoKvzE+pFdiJE9cPphVe/L58382ejqOaaWs8BvjY348qCO3ntGNV5fsZu7abE/HMa2QFX5jfNADP+rNkJR2PPzRBnKPlHs6jmllrPAb44OCAgN47LKBHC6psC4fcwIr/Mb4qD4dorhjfHfmrMpi4TabtN18zwq/MT7srgk96Bbflt+8/y3F5TaGv3Gxwm+MDwsLDuTRyQPJyC3hmc+3eTqOaSWs8Bvj40Z1i+PKtGRmfLOLvQUlno5jWgEr/Mb4gbvP6km1Ki9+vcPTUUwrYIXfGD+QHBPOZcOSeWP5HnJsOAe/51jhF5EUEZkvIptEZIOI3HPc+l+JiIpIe6cyGGO+d+eE7lRWK9MWWKvf3znZ4q8E7lPVvsBo4C4R6QeuDwXgbGCPg/s3xtTQJa4tFw/pxKxlezhUVObpOMaDGlT4RaS7iIS6748XkbtFpN3JtlHVvaq6yn2/ENgEJLlXPw08ANisEca0oLsm9KC0soqXFu30dBTjQQ1t8b8HVIlID+BloCswu6E7EZFUYCiwTEQuArJUdW0929wqIukikn7ggF18Ykxz6B4fwQWDOvHq4l3k2VAOfquhhb9aVSuBycAzqnov0LEhG4pIBK4Pjqm4un9+C/y+vu1UdZqqpqlqWnx8fANjGmPq84uJPSiuqOKlRdbX768aWvgrROQnwBTgY/ey4Po2EpFgXEV/lqrOAbrj+rawVkR2AcnAKhHp0Njgxpim6ZUYyfkDOzLjG2v1+6uGFv4bgTHAX1R1p4h0BV4/2QYiIri6hTap6lMAqvqtqiaoaqqqpgKZwDBV3dfkn8AY02hTz+pJcUUV0xdaq98fNajwq+pGVb1bVd8QkRggUlUfq2ezccB1wEQRWeO+nX+qgY0xp65nYiQXDOrEzMW7bNhmP9TQs3q+EpEoEYkF1gKviMhTJ9tGVRepqqjqIFUd4r59ctxzUlX1YNPjG2Oa6p6zXH39dl6//2loV0+0qh4GLgVeUdXhwCTnYhljnNYjIZILB3Xi1SW77Lx+P9PQwh8kIh2BK/n+4K4xxsvdfVZPSiuqmGZ9/X6loYX/j8A84DtVXSEi3QAb49UYL9cjIYLzB3Zk9tI9FJZWeDqOaSENPbj7jruv/g734x2qepmz0YwxLeGW07tRWFbJWysyPB3FtJCGHtxNFpH3RSRHRPaLyHsikux0OGOM8wantGNkaiyvfLOLyqpqT8cxLaChXT2vAB8BnXCNtzPXvcwY4wNuPr0rWfklzNuw39NRTAtoaOGPV9VXVLXSfZsB2DgKxviISX0TSY0LZ/rCHaja2Im+rqGF/6CIXCsige7btcAhJ4MZY1pOYIBw02ldWZORz6o9eZ6OYxzW0MJ/E65TOfcBe4HLcQ3jYIzxEZcPTya6TTDTF9iQzb6uoWf17FHVi1Q13j3WziW4LuYyxviI8JAgrhnVmXkb95GRW+zpOMZBpzID1y+bLYUxplW4dnQXBHhzhU2O58tOpfBLs6UwxrQKndq1YWKfRN5akUF5pZ3a6atOpfDboX9jfNA1oztzsKicTzfaaOm+6qSFX0QKReRwLbdCXOf0G2N8zJk940mOacOspdbd46tOWvhVNVJVo2q5RapqUEuFNMa0nIAA4aejOrNkxyG25xR5Oo5xwKl09RhjfNSVaSkEBwqzl1mr3xdZ4TfGnKB9RCjnDujIuyszKK2o8nQc08ys8BtjanXNqM4cLq1k7tpsT0cxzcwKvzGmVqO6xtI9vq0N1+yDrPAbY2olIlw9ojPpu/PYnlPo6TimGVnhN8bUafKwJIIDxVr9Psaxwi8iKSIyX0Q2icgGEbnHvfwJEdksIuvck7u0cyqDMebUtI8I5ex+iby3Ksuu5PUhTrb4K4H7VLUvMBq4S0T6AZ8BA1R1ELAVeMjBDMaYU3RlWgq5R8r5fJNN0uIrHCv8qrpXVVe57xcCm4AkVf1UVSvdT1sK2BSOxrRip/eMp1N0GG9ad4/PaJE+fhFJBYYCy45bdRPw3zq2uVVE0kUk/cCBA84GNMbUKTBAuCIthYXbDpCZZ8M1+wLHC7+IRADvAVNV9XCN5b/F1R00q7btVHWaqqapalp8vM3yaIwnXZHm+mL+Tnqmh5OY5uBo4ReRYFxFf5aqzqmxfApwAXCN2gSfxrR6yTHhnN4znrfTM6iqtv+y3s7Js3oEeBnYpKpP1Vh+LvBr4CJVte+NxniJq9JS2FtQysJt1vXq7Zxs8Y8DrgMmisga9+184HkgEvjMvexfDmYwxjSTSf0SiAkPtu4eH+DY0MqquojaZ+n6xKl9GmOcExoUyOShyby2dBe5R8qJbRvi6UimiezKXWNMg101IoWKKuX91VmejmJOgRV+Y0yD9e4QyeDkaN5ekYGdl+G9rPAbYxrlyhEpbNlfyNrMAk9HMU1khd8Y0ygXDu5EWHAAb6fblbzeygq/MaZRosKCOX9AR+auyaak3Gbn8kZW+I0xjXbliBQKyyr5z7d7PR3FNIEVfmNMo43qGkvX9m15c7lNxu6NrPAbYxrNNTtXCum789i232bn8jZW+I0xTXLZ8GSCA4U3lttBXm9jhd8Y0yTtI0I5p38H5qzOpLTCDvJ6Eyv8xpgm+8mIzuQXVzBvwz5PRzGNYIXfGNNkY7vH0Tk2nNnL7CCvN7HCb4xpsoAA4aoRKSzbmcuOA0WejmMayAq/MeaUXJGWTFCA2Jy8XsQKvzHmlCREhjGpbyLvpGfYQV4vYYXfGHPKrh/bhbziCj5ak+3pKKYBrPAbY07ZmG5x9E6MZMbiXTZcsxewwm+MOWUiwvVju7Bx72HSd+d5Oo6phxV+Y0yzmDw0iaiwIGYs3uXpKKYeVviNMc0iPCSIK9NS+N/6fewrKPV0HHMSVviNMc3m+jGpVKsya9luT0cxJ+FY4ReRFBGZLyKbRGSDiNzjXh4rIp+JyDb3vzFOZTDGtKzOceFM7J3AG8v3UFZpp3a2Vk62+CuB+1S1LzAauEtE+gEPAl+oak/gC/djY4yPuHFcVw4WlfNOeqano5g6OFb4VXWvqq5y3y8ENgFJwMXATPfTZgKXOJXBGNPyxvWIY3iXGP4xf7td0NVKtUgfv4ikAkOBZUCiqu4F14cDkFDHNreKSLqIpB84cKAlYhpjmoGI8Muze7G3oJS3bBiHVsnxwi8iEcB7wFRVPdzQ7VR1mqqmqWpafHy8cwGNMc1ubPc4RnaNtVZ/K+Vo4ReRYFxFf5aqznEv3i8iHd3rOwI5TmYwxrS8o63+nMIyZtmQza2Ok2f1CPAysElVn6qx6iNgivv+FOBDpzIYYzxndLc4xnaP459fbae4vNLTcUwNTrb4xwHXARNFZI37dj7wGHC2iGwDznY/Nsb4oHvP7sXBonKmL9jp6SimhiCnXlhVFwFSx+qznNqvMab1GJEaywWDOvL051vpHNeGyUOTPR3J4GDhN8YYgCevGEzukXJ+9c46IkKDObtfoqcj+T0bssEY46iw4ECmXZ/GgKRo7pq9isXfHfR0JL9nhd8Y47iI0CBm3DCC1Lhwbp6Rzgerszwdya9Z4TfGtIiYtiG8/rNRDEyKZupba3hozjo7x99DrI/fGNNiEiLDmH3LKJ7+fCv/mP8dq/fkc/WIFBKjwkiICqNDdBgJkaEEB1qb1ElW+I0xLSooMID7f9SHEamx/Oqddfxh7sYfrA8QaB8RSsfoMJJjw0mJCScltg1jusXRLT7CQ6l9i3jD/JhpaWmanp7u6RjGmGZWXa3kFZez/3AZ+wtL2VdQyt6CUvYVlJCdX0pmXjFZ+SVUVClBAcKUsancM6knUWHBno7uFURkpaqmHb/cWvzGGI8JCBDiIkKJiwilH1G1PqeqWsnKK+GfX2/n39/s5MM12Tx0Xh8uHZaEa4AA01jWkWaMadUCA4TOceE8eukgPrxrHCmxbbjvnbW88NV3no7mtazwG2O8xqDkdrx3+1guGdKJJ+Zt8ekpHlWVyqpqR17bCr8xxqsEBAhPXDGYiX0S+N0H6/l4XbanIzlie04Rgx/5lK+2NP8Axlb4jTFeJzgwgBeuGcaILrHc+9YaFm/3vauBl+44xJHyKkGOiv4AAA2RSURBVLq1b/4zmazwG2O8UlhwIC/dkEbn2HAenPOtz03uvnRHLp2iw0iJbdPsr22F3xjjtaLCgnn4wv7syS1m5uJdno7TbFSVpTsOMbpbnCNnLlnhN8Z4tTN6xTOhdzzPfbGdQ0Vlno7TLLblFHHoSDmju8c58vpW+I0xXu+3P+5LcUUVT3++1dNRmsXSHYcAGNPNCr8xxtSqR0Ik147qzOxle9i6v9DTcU7Z0h2HSGrXhuSY5u/fByv8xhgfMXVSLyJCg/jTxxvxhqFo6lJdrSzdketY/z5Y4TfG+IiYtiFMndSLhdsO8t/1+zwdp8m25RSRe6Sc0d1iHduHFX5jjM+4fkwX+neK4g8fbeBwaYWn4zTJ0f790Q7174ODhV9E/i0iOSKyvsayISKyVETWiEi6iIx0av/GGP8TFBjAo5cO5GBRGU/O2+LpOLX6ZvtBbpqxgsy84lrXH+3fT4kNdyyDky3+GcC5xy17HHhEVYcAv3c/NsaYZjMouR3Xj0nltaW7Wb0nz9NxTvDcl9v4cnMOk19YzPqsgh+sc/XvH2KMQ6dxHuVY4VfVBUDu8Yvh2Nir0YBvDrJhjPGo+87pRWJkGA/N+ZYKhwY6a4qs/BKW7sjl0qFJBAcIV724hK+3Hji2fmtOIXnFFY5280DLj8c/FZgnIk/i+tAZ28L7N8b4gciwYP5wUX9uf30l//rqO35xVk9PRwLgwzWuSeanTupFSFAAN7yynJtmrGBs9zi6x0dw6Eg5AKO6OndgF1r+4O4dwL2qmgLcC7xc1xNF5Fb3cYD0AwcO1PU0Y4yp1Y/6J3LR4E4888U2Vu72fJePqvL+qizSusTQOS6cDtFhvHP7GH46sjMFJRW8k57B3LXZdI9v62j/Pjg89aKIpAIfq+oA9+MCoJ2qqrhOUC1Q1dqn3anBpl40xjTF4dIKzn92IQCf3HO6R6dsXJ9VwAXPLeIvkwdwzaguJ6xXVfYdLqVNcCDtwkOaZZ91Tb3Y0i3+bOBM9/2JwLYW3r8xxo9EhQXz7NVD2VtQyu/eX+/RC7vmrMoiJDCACwZ2qnW9iNAxuk2zFf2TcayPX0TeAMYD7UUkE3gYuAV4VkSCgFLgVqf2b4wxAMO7xDD1rJ78/bOtdIgOIyY8hMLSCiqrlfMHdmRISjvHM1RWVfPR2mwm9IknOtzzE8U7VvhV9Sd1rBru1D6NMaY2d07owfJduUxbsAOAoAAhQIRpC3YwrHM7bjqtK+f270BQoDOdIIu2H+RgURmThyY78vqN1dJn9RhjTIsLDBBm3jiSg0fKiAwNJiw4gCPlVbybnsEri3fx89mrSesSw8s3jCC6TfO2yFWVt9MziG4TzIQ+8c362k1lQzYYY/xCQICQEBlGm5BARISI0CBuGNeVL+8bz9+vGMzazHx+On0pue5TKpvDsh2HmPzCYj75dh9XDE8mNCiw2V77VFjhN8b4tcAA4bLhyUy7Po3tOUVc9eIS9h8uPaXXLCiu4GczV3DVtKXsKyjl8csH8dD5fZsp8amzwm+MMcCE3gnMuHEkWfklXPXiEgqKmz7I27SF3/HF5hweOLc3X90/nivTUggMcGaI5aawwm+MMW5jusfx6k0jycwr4Xcfrq9/g1qUVlQxe9keJvVN5M7xPQgLbh3dOzVZ4TfGmBrSUmOZOqknc9dmHxtioTE+WpNNXnEFN45Lbf5wzcQKvzHGHOf2M7szvEsMv/tgPVn5JQ3eTlX59zc76Z0Y6dh8uc3BCr8xxhwnKDCAp68cQnW18qu311Jd3bArfpftzGXzvkJuHJfq2LSJzcEKvzHG1KJzXDgPX9ifJTsOcfebq8k+ruVfUVXNusx8Siuqji175ZudtAsP5uIhSS0dt1HsAi5jjKnDFWnJZOWX8M+vv+Ozjfu5+bSujO+dwH/WZTN33V5yj5STEBnKrWd044xe8Xy2cT+3ndmdNiGt74BuTY6OztlcbHROY4wnZeYV8/dPt/L+atfB3pCgAM7um8jpPdvz4Zpsluw4RIC4Blpb+MAEOrVr4+HELnWNzmktfmOMqUdyTDhPXzWEm0/ryo6DRxjfO/7YEM9Xj+zMyt15vPj1d3RPiGg1Rf9krMVvjDE+qrWMx2+MMcbDrPAbY4yfscJvjDF+xgq/Mcb4GSv8xhjjZ6zwG2OMn7HCb4wxfsYKvzHG+BmvuIBLRA4Au4FooKDGqpqPj94//t/2wMFG7vL4/TRkfUOy1Ze5ubPWtc5bsta3zFt+/96UtTX9/r0pa2v9W+2iqifO8K6qXnMDptX1+Oj9Wv5NP9X9NGR9Q7I1IHOzZq1rnbdkrW+Zt/z+vSlra/r9e1PW1vq3WtfN27p65p7k8dw6/m2O/TRkfUOy1XXfqax1rfOWrPUt85bf//GPW3PW1vT7r215a83aWv9Wa+UVXT2nQkTStZaxKlojy9r8vCUnWFaneEvWlszpbS3+ppjm6QCNYFmbn7fkBMvqFG/J2mI5fb7Fb4wx5of8ocVvjDGmBiv8xhjjZ6zwG2OMn/Hrwi8ip4vIv0TkJRFZ7Ok8JyMiASLyFxF5TkSmeDpPXURkvIgsdL+v4z2dpz4i0lZEVorIBZ7OcjIi0tf9nr4rInd4Os/JiMglIjJdRD4UkXM8nacuItJNRF4WkXc9naU27r/Nme738prmfG2vLfwi8m8RyRGR9cctP1dEtojIdhF58GSvoaoLVfV24GNgZmvOClwMJAEVQGYrzqlAERDmVM5mzArwa+BtZ1Iey9Qcf6ub3H+rVwKOnfLXTFk/UNVbgBuAq1pxzh2qerMT+erSyNyXAu+638uLmjVIU676ag034AxgGLC+xrJA4DugGxACrAX6AQNxFfeat4Qa270NRLXmrMCDwG3ubd9txTkD3NslArNa+Xs6CbgaV4G6oDVndW9zEbAY+Glrz+re7u/AMC/I6cj/p2bI/RAwxP2c2c2ZIwgvpaoLRCT1uMUjge2qugNARN4ELlbVR4Fav8qLSGegQFUPt+asIpIJlLsfVrXWnDXkAaFO5IRme08nAG1x/ScrEZFPVLW6NWZ1v85HwEci8h9gdnPnbK6sIiLAY8B/VXVVa83pCY3JjesbczKwhmbunfHawl+HJCCjxuNMYFQ929wMvOJYoro1Nusc4DkROR1Y4GSw4zQqp4hcCvwIaAc872y0EzQqq6r+FkBEbgAOOlH0T6Kx7+t4XF/9Q4FPHE12osb+rf4C17epaBHpoar/cjJcDY19T+OAvwBDReQh9weEJ9SV+/+A50Xkx5zasA4n8LXCL7UsO+kVaqr6sENZ6tOorKpajOtDqqU1NuccXB9SntDo3z+Aqs5o/ij1auz7+hXwlVNh6tHYrP+Hq2i1tMbmPATc7lycBqs1t6oeAW50Yodee3C3DplASo3HyUC2h7LUx1uyektOsKxO8Zas3pLzeC2e29cK/wqgp4h0FZEQXAfuPvJwprp4S1ZvyQmW1SnektVbch6v5XO31NFsB46OvwHs5fvTG292Lz8f2IrrKPlvPZ3Tm7J6S07Lalm9JWdrzW2DtBljjJ/xta4eY4wx9bDCb4wxfsYKvzHG+Bkr/MYY42es8BtjjJ+xwm+MMX7GCr/xSiJS1ML7e0lE+jXTa1WJyBoRWS8ic0WkXT3PbycidzbHvo0Bm2zdeCkRKVLViGZ8vSBVrWyu16tnX8eyi8hMYKuq/uUkz08FPlbVAS2Rz/g+a/EbnyEi8SLynoiscN/GuZePFJHFIrLa/W9v9/IbROQdEZkLfCqu2cO+EtcsV5tFZJZ7iGHcy9Pc94vENRvaWhFZKiKJ7uXd3Y9XiMgfG/itZAmu0RkRkQgR+UJEVonItyJysfs5jwHd3d8SnnA/9373ftaJyCPN+DYaP2CF3/iSZ4GnVXUEcBnwknv5ZuAMVR0K/B74a41txgBTVHWi+/FQYCquMfq7AeNq2U9bYKmqDsY1RPYtNfb/rHv/9Q6yJSKBwFl8Py5LKTBZVYcBE4C/uz94HgS+U9Uhqnq/uKYz7IlrHPchwHAROaO+/RlzlK8Ny2z82ySgn7uRDhAlIpFANDBTRHriGqY3uMY2n6lqbo3Hy1U1E0BE1gCpwKLj9lOOaxYngJXA2e77Y4BL3PdnA0/WkbNNjddeCXzmXi7AX91FvBrXN4HEWrY/x31b7X4cgeuDoCXnaTBezAq/8SUBwBhVLam5UESeA+ar6mR3f/lXNVYfOe41ymrcr6L2/yMV+v3BsbqeczIlqjpERKJxfYDchWv8+muAeGC4qlaIyC5ccxcfT4BHVfXFRu7XGMC6eoxv+RT4+dEHIjLEfTcayHLfv8HB/S/F1cUErqF1T0pVC4C7gV+JSDCunDnuoj8B6OJ+aiEQWWPTecBNInL0AHGSiCQ0089g/IAVfuOtwkUks8btl7iKaJr7gOdGvp9d6XHgURH5BtfE1k6ZCvxSRJYDHYGC+jZQ1dW4Jte+GpiFK386rtb/ZvdzDgHfuE//fEJVP8XVlbRERL4F3uWHHwzGnJSdzmlMMxGRcFzdOCoiVwM/UdWL69vOmJZmffzGNJ/huCbHFiAfuMnDeYyplbX4jTHGz1gfvzHG+Bkr/MYY42es8BtjjJ+xwm+MMX7GCr8xxvgZK/zGGONn/h/Do/8nInca8gAAAABJRU5ErkJggg==\n",
      "text/plain": [
       "<Figure size 432x288 with 1 Axes>"
      ]
     },
     "metadata": {
      "needs_background": "light"
     },
     "output_type": "display_data"
    }
   ],
   "source": [
    "#slow\n",
    "with tempfile.TemporaryDirectory() as d:\n",
    "    learn = synth_learner(path=Path(d))\n",
    "    learn.lr_find()"
   ]
  },
  {
   "cell_type": "markdown",
   "metadata": {},
   "source": [
    "## Export -"
   ]
  },
  {
   "cell_type": "code",
<<<<<<< HEAD
   "execution_count": 1,
   "metadata": {
    "scrolled": true
   },
=======
   "execution_count": null,
   "metadata": {},
>>>>>>> e2e34b01
   "outputs": [
    {
     "name": "stdout",
     "output_type": "stream",
     "text": [
      "Converted 00_torch_core.ipynb.\n",
      "Converted 01_layers.ipynb.\n",
      "Converted 02_data.load.ipynb.\n",
      "Converted 03_data.core.ipynb.\n",
      "Converted 04_data.external.ipynb.\n",
      "Converted 05_data.transforms.ipynb.\n",
      "Converted 06_data.block.ipynb.\n",
      "Converted 07_vision.core.ipynb.\n",
      "Converted 08_vision.data.ipynb.\n",
      "Converted 09_vision.augment.ipynb.\n",
      "Converted 09b_vision.utils.ipynb.\n",
      "Converted 10_tutorial.pets.ipynb.\n",
      "Converted 11_vision.models.xresnet.ipynb.\n",
      "Converted 12_optimizer.ipynb.\n",
      "Converted 13_learner.ipynb.\n",
      "Converted 13a_metrics.ipynb.\n",
      "Converted 14_callback.schedule.ipynb.\n",
      "Converted 14a_callback.data.ipynb.\n",
      "Converted 15_callback.hook.ipynb.\n",
      "Converted 15a_vision.models.unet.ipynb.\n",
      "Converted 16_callback.progress.ipynb.\n",
      "Converted 17_callback.tracker.ipynb.\n",
      "Converted 18_callback.fp16.ipynb.\n",
      "Converted 19_callback.mixup.ipynb.\n",
      "Converted 20_interpret.ipynb.\n",
      "Converted 20a_distributed.ipynb.\n",
      "Converted 21_vision.learner.ipynb.\n",
      "Converted 22_tutorial.imagenette.ipynb.\n",
      "Converted 23_tutorial.transfer_learning.ipynb.\n",
      "Converted 24_vision.gan.ipynb.\n",
      "Converted 30_text.core.ipynb.\n",
      "Converted 31_text.data.ipynb.\n",
      "Converted 32_text.models.awdlstm.ipynb.\n",
      "Converted 33_text.models.core.ipynb.\n",
      "Converted 34_callback.rnn.ipynb.\n",
      "Converted 35_tutorial.wikitext.ipynb.\n",
      "Converted 36_text.models.qrnn.ipynb.\n",
      "Converted 37_text.learner.ipynb.\n",
      "Converted 38_tutorial.ulmfit-Copy1.ipynb.\n",
      "Converted 38_tutorial.ulmfit.ipynb.\n",
      "Converted 40_tabular.core.ipynb.\n",
      "Converted 41_tabular.data.ipynb.\n",
      "Converted 42_tabular.learner.ipynb.\n",
      "Converted 43_tabular.model.ipynb.\n",
      "Converted 45_collab.ipynb.\n",
      "Converted 50_datablock_examples.ipynb.\n",
      "Converted 60_medical.imaging.ipynb.\n",
      "Converted 65_medical.text.ipynb.\n",
      "Converted 70_callback.wandb.ipynb.\n",
      "Converted 71_callback.tensorboard.ipynb.\n",
      "Converted 97_test_utils.ipynb.\n",
      "Converted index.ipynb.\n",
      "Converted migrating.ipynb.\n"
     ]
    }
   ],
   "source": [
    "#hide\n",
    "from nbdev.export import notebook2script\n",
    "notebook2script()"
   ]
  },
  {
   "cell_type": "code",
   "execution_count": null,
   "metadata": {},
   "outputs": [],
   "source": []
  }
 ],
 "metadata": {
  "jupytext": {
   "split_at_heading": true
  },
  "kernelspec": {
   "display_name": "Python 3",
   "language": "python",
   "name": "python3"
  }
 },
 "nbformat": 4,
 "nbformat_minor": 2
}<|MERGE_RESOLUTION|>--- conflicted
+++ resolved
@@ -1207,15 +1207,8 @@
   },
   {
    "cell_type": "code",
-<<<<<<< HEAD
-   "execution_count": 1,
-   "metadata": {
-    "scrolled": true
-   },
-=======
-   "execution_count": null,
-   "metadata": {},
->>>>>>> e2e34b01
+   "execution_count": null,
+   "metadata": {},
    "outputs": [
     {
      "name": "stdout",
