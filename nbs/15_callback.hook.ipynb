{
 "cells": [
  {
   "cell_type": "code",
   "execution_count": null,
   "metadata": {},
   "outputs": [],
   "source": [
    "#|hide\n",
    "#skip\n",
    "! [ -e /content ] && pip install -Uqq fastai  # upgrade fastai on colab"
   ]
  },
  {
   "cell_type": "code",
   "execution_count": null,
   "metadata": {},
   "outputs": [],
   "source": [
    "#|export\n",
    "from fastai.basics import *"
   ]
  },
  {
   "cell_type": "code",
   "execution_count": null,
   "metadata": {},
   "outputs": [],
   "source": [
    "#|hide\n",
    "from nbdev.showdoc import *\n",
    "import math"
   ]
  },
  {
   "cell_type": "code",
   "execution_count": null,
   "metadata": {},
   "outputs": [],
   "source": [
    "#|default_exp callback.hook"
   ]
  },
  {
   "cell_type": "markdown",
   "metadata": {},
   "source": [
    "# Model hooks\n",
    "\n",
    "> Callback and helper function to add hooks in models"
   ]
  },
  {
   "cell_type": "code",
   "execution_count": null,
   "metadata": {},
   "outputs": [],
   "source": [
    "from fastai.test_utils import *"
   ]
  },
  {
   "cell_type": "markdown",
   "metadata": {},
   "source": [
    "## What are hooks?"
   ]
  },
  {
   "cell_type": "markdown",
   "metadata": {},
   "source": [
    "Hooks are functions you can attach to a particular layer in your model and that will be executed in the forward pass (for forward hooks) or backward pass (for backward hooks). Here we begin with an introduction around hooks, but you should jump to `HookCallback` if you quickly want to implement one (and read the following example `ActivationStats`).\n",
    "\n",
    "Forward hooks are functions that take three arguments: the layer it's applied to, the input of that layer and the output of that layer."
   ]
  },
  {
   "cell_type": "code",
   "execution_count": null,
   "metadata": {},
   "outputs": [
    {
     "name": "stdout",
     "output_type": "stream",
     "text": [
      "Linear(in_features=5, out_features=3, bias=True) (tensor([[ 0.0117, -0.1157, -1.0055,  0.6962,  0.2329],\n",
      "        [-0.6184,  0.3594,  2.2896, -0.8758,  0.2538],\n",
      "        [-0.5746, -1.3166, -0.3460,  2.0481,  0.9366],\n",
      "        [ 0.6335,  0.7545, -2.2502,  0.2476,  0.0433]]),) tensor([[-0.4212,  0.4666,  0.3218],\n",
      "        [-0.2607,  0.3498, -0.4724],\n",
      "        [-0.0859,  0.9967,  0.6624],\n",
      "        [-0.6484,  0.2241,  0.2266]], grad_fn=<AddmmBackward0>)\n"
     ]
    }
   ],
   "source": [
    "tst_model = nn.Linear(5,3)\n",
    "def example_forward_hook(m,i,o): print(m,i,o)\n",
    "    \n",
    "x = torch.randn(4,5)\n",
    "hook = tst_model.register_forward_hook(example_forward_hook)\n",
    "y = tst_model(x)\n",
    "hook.remove()"
   ]
  },
  {
   "cell_type": "markdown",
   "metadata": {},
   "source": [
    "Backward hooks are functions that take three arguments: the layer it's applied to, the gradients of the loss with respect to the input, and the gradients with respect to the output."
   ]
  },
  {
   "cell_type": "code",
   "execution_count": null,
   "metadata": {},
   "outputs": [
    {
     "name": "stdout",
     "output_type": "stream",
     "text": [
      "Linear(in_features=5, out_features=3, bias=True) (tensor([-0.3353,  0.0533,  0.1919]), None, tensor([[ 0.1835,  0.2476, -0.1970],\n",
      "        [ 0.2397,  0.0214, -0.1315],\n",
      "        [-0.0041, -0.2241,  0.0439],\n",
      "        [ 0.2395,  0.1597, -0.1938],\n",
      "        [ 0.3009,  0.1428, -0.1170]])) (tensor([[-0.0592,  0.0075,  0.0259],\n",
      "        [-0.1145, -0.0367,  0.0386],\n",
      "        [-0.1182, -0.0369,  0.1108],\n",
      "        [-0.0435,  0.1193,  0.0165]]),)\n"
     ]
    },
    {
     "name": "stderr",
     "output_type": "stream",
     "text": [
      "/home/jhoward/miniconda3/lib/python3.9/site-packages/torch/nn/modules/module.py:1033: UserWarning: Using a non-full backward hook when the forward contains multiple autograd Nodes is deprecated and will be removed in future versions. This hook will be missing some grad_input. Please use register_full_backward_hook to get the documented behavior.\n",
      "  warnings.warn(\"Using a non-full backward hook when the forward contains multiple autograd Nodes \"\n"
     ]
    }
   ],
   "source": [
    "def example_backward_hook(m,gi,go): print(m,gi,go)\n",
    "hook = tst_model.register_backward_hook(example_backward_hook)\n",
    "\n",
    "x = torch.randn(4,5)\n",
    "y = tst_model(x)\n",
    "loss = y.pow(2).mean()\n",
    "loss.backward()\n",
    "hook.remove()"
   ]
  },
  {
   "cell_type": "markdown",
   "metadata": {},
   "source": [
    "Hooks can change the input/output of a layer, or the gradients, print values or shapes. If you want to store something related to theses inputs/outputs, it's best to have your hook associated to a class so that it can put it in the state of an instance of that class."
   ]
  },
  {
   "cell_type": "markdown",
   "metadata": {},
   "source": [
    "## Hook -"
   ]
  },
  {
   "cell_type": "code",
   "execution_count": null,
   "metadata": {},
   "outputs": [],
   "source": [
    "#|export\n",
    "@docs\n",
    "class Hook():\n",
    "    \"Create a hook on `m` with `hook_func`.\"\n",
    "    def __init__(self, m, hook_func, is_forward=True, detach=True, cpu=False, gather=False):\n",
    "        store_attr('hook_func,detach,cpu,gather')\n",
    "        f = m.register_forward_hook if is_forward else m.register_backward_hook\n",
    "        self.hook = f(self.hook_fn)\n",
    "        self.stored,self.removed = None,False\n",
    "\n",
    "    def hook_fn(self, module, input, output):\n",
    "        \"Applies `hook_func` to `module`, `input`, `output`.\"\n",
    "        if self.detach:\n",
    "            input,output = to_detach(input, cpu=self.cpu, gather=self.gather),to_detach(output, cpu=self.cpu, gather=self.gather)\n",
    "        self.stored = self.hook_func(module, input, output)\n",
    "\n",
    "    def remove(self):\n",
    "        \"Remove the hook from the model.\"\n",
    "        if not self.removed:\n",
    "            self.hook.remove()\n",
    "            self.removed=True\n",
    "\n",
    "    def __enter__(self, *args): return self\n",
    "    def __exit__(self, *args): self.remove()\n",
    "\n",
    "    _docs = dict(__enter__=\"Register the hook\",\n",
    "                 __exit__=\"Remove the hook\")"
   ]
  },
  {
   "cell_type": "markdown",
   "metadata": {},
   "source": [
    "This will be called during the forward pass if `is_forward=True`, the backward pass otherwise, and will optionally `detach`, `gather` and put on the `cpu` the (gradient of the) input/output of the model before passing them to `hook_func`. The result of `hook_func` will be stored in the `stored` attribute of the `Hook`."
   ]
  },
  {
   "cell_type": "code",
   "execution_count": null,
   "metadata": {},
   "outputs": [],
   "source": [
    "tst_model = nn.Linear(5,3)\n",
    "hook = Hook(tst_model, lambda m,i,o: o)\n",
    "y = tst_model(x)\n",
    "test_eq(hook.stored, y)"
   ]
  },
  {
   "cell_type": "code",
   "execution_count": null,
   "metadata": {},
   "outputs": [
    {
     "data": {
      "text/markdown": [
       "<h4 id=\"Hook.hook_fn\" class=\"doc_header\"><code>Hook.hook_fn</code><a href=\"__main__.py#L11\" class=\"source_link\" style=\"float:right\">[source]</a></h4>\n",
       "\n",
       "> <code>Hook.hook_fn</code>(**`module`**, **`input`**, **`output`**)\n",
       "\n",
       "Applies `hook_func` to `module`, `input`, `output`."
      ],
      "text/plain": [
       "<IPython.core.display.Markdown object>"
      ]
     },
     "metadata": {},
     "output_type": "display_data"
    }
   ],
   "source": [
    "show_doc(Hook.hook_fn)"
   ]
  },
  {
   "cell_type": "code",
   "execution_count": null,
   "metadata": {},
   "outputs": [
    {
     "data": {
      "text/markdown": [
       "<h4 id=\"Hook.remove\" class=\"doc_header\"><code>Hook.remove</code><a href=\"__main__.py#L17\" class=\"source_link\" style=\"float:right\">[source]</a></h4>\n",
       "\n",
       "> <code>Hook.remove</code>()\n",
       "\n",
       "Remove the hook from the model."
      ],
      "text/plain": [
       "<IPython.core.display.Markdown object>"
      ]
     },
     "metadata": {},
     "output_type": "display_data"
    }
   ],
   "source": [
    "show_doc(Hook.remove)"
   ]
  },
  {
   "cell_type": "markdown",
   "metadata": {},
   "source": [
    "> Note: It's important to properly remove your hooks for your model when you're done to avoid them being called again next time your model is applied to some inputs, and to free the memory that go with their state."
   ]
  },
  {
   "cell_type": "code",
   "execution_count": null,
   "metadata": {},
   "outputs": [],
   "source": [
    "tst_model = nn.Linear(5,10)\n",
    "x = torch.randn(4,5)\n",
    "y = tst_model(x)\n",
    "hook = Hook(tst_model, example_forward_hook)\n",
    "test_stdout(lambda: tst_model(x), f\"{tst_model} ({x},) {y.detach()}\")\n",
    "hook.remove()\n",
    "test_stdout(lambda: tst_model(x), \"\")"
   ]
  },
  {
   "cell_type": "markdown",
   "metadata": {},
   "source": [
    "### Context Manager"
   ]
  },
  {
   "cell_type": "markdown",
   "metadata": {},
   "source": [
    "Since it's very important to remove your `Hook` even if your code is interrupted by some bug, `Hook` can be used as context managers."
   ]
  },
  {
   "cell_type": "code",
   "execution_count": null,
   "metadata": {},
   "outputs": [
    {
     "data": {
      "text/markdown": [
       "<h4 id=\"Hook.__enter__\" class=\"doc_header\"><code>Hook.__enter__</code><a href=\"__main__.py#L23\" class=\"source_link\" style=\"float:right\">[source]</a></h4>\n",
       "\n",
       "> <code>Hook.__enter__</code>(**\\*`args`**)\n",
       "\n",
       "Register the hook"
      ],
      "text/plain": [
       "<IPython.core.display.Markdown object>"
      ]
     },
     "metadata": {},
     "output_type": "display_data"
    }
   ],
   "source": [
    "show_doc(Hook.__enter__)"
   ]
  },
  {
   "cell_type": "code",
   "execution_count": null,
   "metadata": {},
   "outputs": [
    {
     "data": {
      "text/markdown": [
       "<h4 id=\"Hook.__exit__\" class=\"doc_header\"><code>Hook.__exit__</code><a href=\"__main__.py#L24\" class=\"source_link\" style=\"float:right\">[source]</a></h4>\n",
       "\n",
       "> <code>Hook.__exit__</code>(**\\*`args`**)\n",
       "\n",
       "Remove the hook"
      ],
      "text/plain": [
       "<IPython.core.display.Markdown object>"
      ]
     },
     "metadata": {},
     "output_type": "display_data"
    }
   ],
   "source": [
    "show_doc(Hook.__exit__)"
   ]
  },
  {
   "cell_type": "code",
   "execution_count": null,
   "metadata": {},
   "outputs": [],
   "source": [
    "tst_model = nn.Linear(5,10)\n",
    "x = torch.randn(4,5)\n",
    "y = tst_model(x)\n",
    "with Hook(tst_model, example_forward_hook) as h:\n",
    "    test_stdout(lambda: tst_model(x), f\"{tst_model} ({x},) {y.detach()}\")\n",
    "test_stdout(lambda: tst_model(x), \"\")"
   ]
  },
  {
   "cell_type": "code",
   "execution_count": null,
   "metadata": {},
   "outputs": [],
   "source": [
    "#|export\n",
    "def _hook_inner(m,i,o): return o if isinstance(o,Tensor) or is_listy(o) else list(o)\n",
    "\n",
    "def hook_output(module, detach=True, cpu=False, grad=False):\n",
    "    \"Return a `Hook` that stores activations of `module` in `self.stored`\"\n",
    "    return Hook(module, _hook_inner, detach=detach, cpu=cpu, is_forward=not grad)"
   ]
  },
  {
   "cell_type": "markdown",
   "metadata": {},
   "source": [
    "The activations stored are the gradients if `grad=True`, otherwise the output of `module`. If `detach=True` they are detached from their history, and if `cpu=True`, they're put on the CPU."
   ]
  },
  {
   "cell_type": "code",
   "execution_count": null,
   "metadata": {},
   "outputs": [],
   "source": [
    "tst_model = nn.Linear(5,10)\n",
    "x = torch.randn(4,5)\n",
    "with hook_output(tst_model) as h:\n",
    "    y = tst_model(x)\n",
    "    test_eq(y, h.stored)\n",
    "    assert not h.stored.requires_grad\n",
    "    \n",
    "with hook_output(tst_model, grad=True) as h:\n",
    "    y = tst_model(x)\n",
    "    loss = y.pow(2).mean()\n",
    "    loss.backward()\n",
    "    test_close(2*y / y.numel(), h.stored[0])"
   ]
  },
  {
   "cell_type": "code",
   "execution_count": null,
   "metadata": {},
   "outputs": [],
   "source": [
    "#cuda\n",
    "with hook_output(tst_model, cpu=True) as h:\n",
    "    y = tst_model.cuda()(x.cuda())\n",
    "    test_eq(h.stored.device, torch.device('cpu'))"
   ]
  },
  {
   "cell_type": "markdown",
   "metadata": {},
   "source": [
    "## Hooks -"
   ]
  },
  {
   "cell_type": "code",
   "execution_count": null,
   "metadata": {},
   "outputs": [],
   "source": [
    "#|export\n",
    "@docs\n",
    "class Hooks():\n",
    "    \"Create several hooks on the modules in `ms` with `hook_func`.\"\n",
    "    def __init__(self, ms, hook_func, is_forward=True, detach=True, cpu=False):\n",
    "        self.hooks = [Hook(m, hook_func, is_forward, detach, cpu) for m in ms]\n",
    "\n",
    "    def __getitem__(self,i): return self.hooks[i]\n",
    "    def __len__(self):       return len(self.hooks)\n",
    "    def __iter__(self):      return iter(self.hooks)\n",
    "    @property\n",
    "    def stored(self):        return L(o.stored for o in self)\n",
    "\n",
    "    def remove(self):\n",
    "        \"Remove the hooks from the model.\"\n",
    "        for h in self.hooks: h.remove()\n",
    "\n",
    "    def __enter__(self, *args): return self\n",
    "    def __exit__ (self, *args): self.remove()\n",
    "\n",
    "    _docs = dict(stored = \"The states saved in each hook.\",\n",
    "                 __enter__=\"Register the hooks\",\n",
    "                 __exit__=\"Remove the hooks\")"
   ]
  },
  {
   "cell_type": "code",
   "execution_count": null,
   "metadata": {},
   "outputs": [],
   "source": [
    "layers = [nn.Linear(5,10), nn.ReLU(), nn.Linear(10,3)]\n",
    "tst_model = nn.Sequential(*layers)\n",
    "hooks = Hooks(tst_model, lambda m,i,o: o)\n",
    "y = tst_model(x)\n",
    "test_eq(hooks.stored[0], layers[0](x))\n",
    "test_eq(hooks.stored[1], F.relu(layers[0](x)))\n",
    "test_eq(hooks.stored[2], y)\n",
    "hooks.remove()"
   ]
  },
  {
   "cell_type": "code",
   "execution_count": null,
   "metadata": {},
   "outputs": [
    {
     "data": {
      "text/markdown": [
       "<h4 id=\"Hooks.stored\" class=\"doc_header\"><code>Hooks.stored</code><a href=\"\" class=\"source_link\" style=\"float:right\">[source]</a></h4>\n",
       "\n",
       "The states saved in each hook."
      ],
      "text/plain": [
       "<IPython.core.display.Markdown object>"
      ]
     },
     "metadata": {},
     "output_type": "display_data"
    }
   ],
   "source": [
    "show_doc(Hooks.stored, name='Hooks.stored')"
   ]
  },
  {
   "cell_type": "code",
   "execution_count": null,
   "metadata": {},
   "outputs": [
    {
     "data": {
      "text/markdown": [
       "<h4 id=\"Hooks.remove\" class=\"doc_header\"><code>Hooks.remove</code><a href=\"__main__.py#L14\" class=\"source_link\" style=\"float:right\">[source]</a></h4>\n",
       "\n",
       "> <code>Hooks.remove</code>()\n",
       "\n",
       "Remove the hooks from the model."
      ],
      "text/plain": [
       "<IPython.core.display.Markdown object>"
      ]
     },
     "metadata": {},
     "output_type": "display_data"
    }
   ],
   "source": [
    "show_doc(Hooks.remove)"
   ]
  },
  {
   "cell_type": "markdown",
   "metadata": {},
   "source": [
    "### Context Manager"
   ]
  },
  {
   "cell_type": "markdown",
   "metadata": {},
   "source": [
    "Like `Hook` , you can use `Hooks` as context managers."
   ]
  },
  {
   "cell_type": "code",
   "execution_count": null,
   "metadata": {},
   "outputs": [
    {
     "data": {
      "text/markdown": [
       "<h4 id=\"Hooks.__enter__\" class=\"doc_header\"><code>Hooks.__enter__</code><a href=\"__main__.py#L18\" class=\"source_link\" style=\"float:right\">[source]</a></h4>\n",
       "\n",
       "> <code>Hooks.__enter__</code>(**\\*`args`**)\n",
       "\n",
       "Register the hooks"
      ],
      "text/plain": [
       "<IPython.core.display.Markdown object>"
      ]
     },
     "metadata": {},
     "output_type": "display_data"
    }
   ],
   "source": [
    "show_doc(Hooks.__enter__)"
   ]
  },
  {
   "cell_type": "code",
   "execution_count": null,
   "metadata": {},
   "outputs": [
    {
     "data": {
      "text/markdown": [
       "<h4 id=\"Hooks.__exit__\" class=\"doc_header\"><code>Hooks.__exit__</code><a href=\"__main__.py#L19\" class=\"source_link\" style=\"float:right\">[source]</a></h4>\n",
       "\n",
       "> <code>Hooks.__exit__</code>(**\\*`args`**)\n",
       "\n",
       "Remove the hooks"
      ],
      "text/plain": [
       "<IPython.core.display.Markdown object>"
      ]
     },
     "metadata": {},
     "output_type": "display_data"
    }
   ],
   "source": [
    "show_doc(Hooks.__exit__)"
   ]
  },
  {
   "cell_type": "code",
   "execution_count": null,
   "metadata": {},
   "outputs": [],
   "source": [
    "layers = [nn.Linear(5,10), nn.ReLU(), nn.Linear(10,3)]\n",
    "tst_model = nn.Sequential(*layers)\n",
    "with Hooks(layers, lambda m,i,o: o) as h:\n",
    "    y = tst_model(x)\n",
    "    test_eq(h.stored[0], layers[0](x))\n",
    "    test_eq(h.stored[1], F.relu(layers[0](x)))\n",
    "    test_eq(h.stored[2], y)"
   ]
  },
  {
   "cell_type": "code",
   "execution_count": null,
   "metadata": {},
   "outputs": [],
   "source": [
    "#|export\n",
    "def hook_outputs(modules, detach=True, cpu=False, grad=False):\n",
    "    \"Return `Hooks` that store activations of all `modules` in `self.stored`\"\n",
    "    return Hooks(modules, _hook_inner, detach=detach, cpu=cpu, is_forward=not grad)"
   ]
  },
  {
   "cell_type": "markdown",
   "metadata": {},
   "source": [
    "The activations stored are the gradients if `grad=True`, otherwise the output of `modules`. If `detach=True` they are detached from their history, and if `cpu=True`, they're put on the CPU."
   ]
  },
  {
   "cell_type": "code",
   "execution_count": null,
   "metadata": {},
   "outputs": [],
   "source": [
    "layers = [nn.Linear(5,10), nn.ReLU(), nn.Linear(10,3)]\n",
    "tst_model = nn.Sequential(*layers)\n",
    "x = torch.randn(4,5)\n",
    "with hook_outputs(layers) as h:\n",
    "    y = tst_model(x)\n",
    "    test_eq(h.stored[0], layers[0](x))\n",
    "    test_eq(h.stored[1], F.relu(layers[0](x)))\n",
    "    test_eq(h.stored[2], y)\n",
    "    for s in h.stored: assert not s.requires_grad\n",
    "    \n",
    "with hook_outputs(layers, grad=True) as h:\n",
    "    y = tst_model(x)\n",
    "    loss = y.pow(2).mean()\n",
    "    loss.backward()\n",
    "    g = 2*y / y.numel()\n",
    "    test_close(g, h.stored[2][0])\n",
    "    g = g @ layers[2].weight.data\n",
    "    test_close(g, h.stored[1][0])\n",
    "    g = g * (layers[0](x) > 0).float()\n",
    "    test_close(g, h.stored[0][0])"
   ]
  },
  {
   "cell_type": "code",
   "execution_count": null,
   "metadata": {},
   "outputs": [],
   "source": [
    "#cuda\n",
    "with hook_outputs(tst_model, cpu=True) as h:\n",
    "    y = tst_model.cuda()(x.cuda())\n",
    "    for s in h.stored: test_eq(s.device, torch.device('cpu'))"
   ]
  },
  {
   "cell_type": "code",
   "execution_count": null,
   "metadata": {},
   "outputs": [],
   "source": [
    "#|export\n",
    "def dummy_eval(m, size=(64,64)):\n",
    "    \"Evaluate `m` on a dummy input of a certain `size`\"\n",
    "    ch_in = in_channels(m)\n",
    "    x = one_param(m).new(1, ch_in, *size).requires_grad_(False).uniform_(-1.,1.)\n",
    "    with torch.no_grad(): return m.eval()(x)"
   ]
  },
  {
   "cell_type": "code",
   "execution_count": null,
   "metadata": {},
   "outputs": [],
   "source": [
    "#|export\n",
    "def model_sizes(m, size=(64,64)):\n",
    "    \"Pass a dummy input through the model `m` to get the various sizes of activations.\"\n",
    "    with hook_outputs(m) as hooks:\n",
    "        _ = dummy_eval(m, size=size)\n",
    "        return [o.stored.shape for o in hooks]"
   ]
  },
  {
   "cell_type": "code",
   "execution_count": null,
   "metadata": {},
   "outputs": [],
   "source": [
    "m = nn.Sequential(ConvLayer(3, 16), ConvLayer(16, 32, stride=2), ConvLayer(32, 32))\n",
    "test_eq(model_sizes(m), [[1, 16, 64, 64], [1, 32, 32, 32], [1, 32, 32, 32]])"
   ]
  },
  {
   "cell_type": "code",
   "execution_count": null,
   "metadata": {},
   "outputs": [],
   "source": [
    "#|export\n",
    "def num_features_model(m):\n",
    "    \"Return the number of output features for `m`.\"\n",
    "    sz,ch_in = 32,in_channels(m)\n",
    "    while True:\n",
    "        #Trying for a few sizes in case the model requires a big input size.\n",
    "        try:\n",
    "            return model_sizes(m, (sz,sz))[-1][1]\n",
    "        except Exception as e:\n",
    "            sz *= 2\n",
    "            if sz > 2048: raise e"
   ]
  },
  {
   "cell_type": "code",
   "execution_count": null,
   "metadata": {},
   "outputs": [],
   "source": [
    "m = nn.Sequential(nn.Conv2d(5,4,3), nn.Conv2d(4,3,3))\n",
    "test_eq(num_features_model(m), 3)\n",
    "m = nn.Sequential(ConvLayer(3, 16), ConvLayer(16, 32, stride=2), ConvLayer(32, 32))\n",
    "test_eq(num_features_model(m), 32)"
   ]
  },
  {
   "cell_type": "markdown",
   "metadata": {},
   "source": [
    "## HookCallback -"
   ]
  },
  {
   "cell_type": "markdown",
   "metadata": {},
   "source": [
    "To make hooks easy to use, we wrapped a version in a Callback where you just have to implement a `hook` function (plus any element you might need)."
   ]
  },
  {
   "cell_type": "code",
   "execution_count": null,
   "metadata": {},
   "outputs": [],
   "source": [
    "#|export\n",
    "def has_params(m):\n",
    "    \"Check if `m` has at least one parameter\"\n",
    "    return len(list(m.parameters())) > 0"
   ]
  },
  {
   "cell_type": "code",
   "execution_count": null,
   "metadata": {},
   "outputs": [],
   "source": [
    "assert has_params(nn.Linear(3,4))\n",
    "assert has_params(nn.LSTM(4,5,2))\n",
    "assert not has_params(nn.ReLU())"
   ]
  },
  {
   "cell_type": "code",
   "execution_count": null,
   "metadata": {},
   "outputs": [],
   "source": [
    "#|export\n",
    "@funcs_kwargs\n",
    "class HookCallback(Callback):\n",
    "    \"`Callback` that can be used to register hooks on `modules`\"\n",
    "    _methods = [\"hook\"]\n",
    "    hook = noops\n",
    "    def __init__(self, modules=None, every=None, remove_end=True, is_forward=True, detach=True, cpu=True, include_paramless=False , **kwargs):\n",
    "        store_attr('modules,every,remove_end,is_forward,detach,cpu, include_paramless')\n",
    "        assert not kwargs\n",
    "\n",
    "    def before_fit(self):\n",
    "        \"Register the `Hooks` on `self.modules`.\"\n",
    "        if self.modules is None: self.modules = [m for m in flatten_model(self.model) if self.include_paramless or has_params(m)]\n",
    "        if self.every is None: self._register()\n",
    "\n",
    "    def before_batch(self):\n",
    "        if self.every is None: return\n",
    "        if self.training and self.train_iter%self.every==0: self._register()\n",
    "\n",
    "    def after_batch(self):\n",
    "        if self.every is None: return\n",
    "        if self.training and self.train_iter%self.every==0: self._remove()\n",
    "\n",
    "    def after_fit(self):\n",
    "        \"Remove the `Hooks`.\"\n",
    "        if self.remove_end: self._remove()\n",
    "\n",
    "    def _register(self): self.hooks = Hooks(self.modules, self.hook, self.is_forward, self.detach, self.cpu)\n",
    "    def _remove(self):\n",
    "        if getattr(self, 'hooks', None): self.hooks.remove()\n",
    "\n",
    "    def __del__(self): self._remove()"
   ]
  },
  {
   "cell_type": "markdown",
   "metadata": {},
   "source": [
    "You can either subclass and implement a `hook` function (along with any event you want) or pass that a `hook` function when initializing. Such a function needs to take three argument: a layer, input and output (for a backward hook, input means gradient with respect to the inputs, output, gradient with respect to the output) and can either modify them or update the state according to them.\n",
    "\n",
    "If not provided, `modules` will default to the layers of `self.model` that have a `weight` attribute. (to include layers of `self.model` that *do not* have a `weight` attribute e.g `ReLU`, `Flatten` etc., set `include_paramless=True`)\n",
    "Depending on `do_remove`, the hooks will be properly removed at the end of training (or in case of error). `is_forward` , `detach` and `cpu` are passed to `Hooks`.\n",
    "\n",
    "The function called at each forward (or backward) pass is `self.hook` and must be implemented when subclassing this callback."
   ]
  },
  {
   "cell_type": "code",
   "execution_count": null,
   "metadata": {},
   "outputs": [
    {
     "name": "stdout",
     "output_type": "stream",
     "text": [
      "[0, 7.570430278778076, 7.6170854568481445, '00:00']\n"
     ]
    },
    {
     "name": "stderr",
     "output_type": "stream",
     "text": [
      "/home/jhoward/git/fastai/fastai/callback/core.py:67: UserWarning: You are shadowing an attribute (modules) that exists in the learner. Use `self.learn.modules` to avoid this\n",
      "  warn(f\"You are shadowing an attribute ({name}) that exists in the learner. Use `self.learn.{name}` to avoid this\")\n"
     ]
    }
   ],
   "source": [
    "class TstCallback(HookCallback):\n",
    "    def hook(self, m, i, o): return o\n",
    "    def after_batch(self): test_eq(self.hooks.stored[0], self.pred)\n",
    "        \n",
    "learn = synth_learner(n_trn=5, cbs = TstCallback())\n",
    "learn.fit(1)"
   ]
  },
  {
   "cell_type": "code",
   "execution_count": null,
   "metadata": {},
   "outputs": [
    {
     "name": "stdout",
     "output_type": "stream",
     "text": [
      "[0, 15.194129943847656, 15.124653816223145, '00:00']\n"
     ]
    }
   ],
   "source": [
    "class TstCallback(HookCallback):\n",
    "    def __init__(self, modules=None, remove_end=True, detach=True, cpu=False):\n",
    "        super().__init__(modules, None, remove_end, False, detach, cpu)\n",
    "    def hook(self, m, i, o): return o\n",
    "    def after_batch(self):\n",
    "        if self.training:\n",
    "            test_eq(self.hooks.stored[0][0], 2*(self.pred-self.y)/self.pred.shape[0])\n",
    "        \n",
    "learn = synth_learner(n_trn=5, cbs = TstCallback())\n",
    "learn.fit(1)"
   ]
  },
  {
   "cell_type": "code",
   "execution_count": null,
   "metadata": {},
   "outputs": [
    {
     "data": {
      "text/markdown": [
       "<h4 id=\"HookCallback.before_fit\" class=\"doc_header\"><code>HookCallback.before_fit</code><a href=\"__main__.py#L11\" class=\"source_link\" style=\"float:right\">[source]</a></h4>\n",
       "\n",
       "> <code>HookCallback.before_fit</code>()\n",
       "\n",
       "Register the [`Hooks`](/callback.hook.html#Hooks) on `self.modules`."
      ],
      "text/plain": [
       "<IPython.core.display.Markdown object>"
      ]
     },
     "metadata": {},
     "output_type": "display_data"
    }
   ],
   "source": [
    "show_doc(HookCallback.before_fit)"
   ]
  },
  {
   "cell_type": "code",
   "execution_count": null,
   "metadata": {},
   "outputs": [
    {
     "data": {
      "text/markdown": [
       "<h4 id=\"HookCallback.after_fit\" class=\"doc_header\"><code>HookCallback.after_fit</code><a href=\"__main__.py#L24\" class=\"source_link\" style=\"float:right\">[source]</a></h4>\n",
       "\n",
       "> <code>HookCallback.after_fit</code>()\n",
       "\n",
       "Remove the [`Hooks`](/callback.hook.html#Hooks)."
      ],
      "text/plain": [
       "<IPython.core.display.Markdown object>"
      ]
     },
     "metadata": {},
     "output_type": "display_data"
    }
   ],
   "source": [
    "show_doc(HookCallback.after_fit)"
   ]
  },
  {
   "cell_type": "markdown",
   "metadata": {},
   "source": [
    "## Model summary"
   ]
  },
  {
   "cell_type": "code",
   "execution_count": null,
   "metadata": {},
   "outputs": [],
   "source": [
    "#|export\n",
    "def total_params(m):\n",
    "    \"Give the number of parameters of a module and if it's trainable or not\"\n",
    "    params = sum([p.numel() for p in m.parameters()])\n",
    "    trains = [p.requires_grad for p in m.parameters()]\n",
    "    return params, (False if len(trains)==0 else trains[0])"
   ]
  },
  {
   "cell_type": "code",
   "execution_count": null,
   "metadata": {},
   "outputs": [],
   "source": [
    "test_eq(total_params(nn.Linear(10,32)), (32*10+32,True))\n",
    "test_eq(total_params(nn.Linear(10,32, bias=False)), (32*10,True))\n",
    "test_eq(total_params(nn.BatchNorm2d(20)), (20*2, True))\n",
    "test_eq(total_params(nn.BatchNorm2d(20, affine=False)), (0,False))\n",
    "test_eq(total_params(nn.Conv2d(16, 32, 3)), (16*32*3*3 + 32, True))\n",
    "test_eq(total_params(nn.Conv2d(16, 32, 3, bias=False)), (16*32*3*3, True))\n",
    "#First ih layer 20--10, all else 10--10. *4 for the four gates\n",
    "test_eq(total_params(nn.LSTM(20, 10, 2)), (4 * (20*10 + 10) + 3 * 4 * (10*10 + 10), True))"
   ]
  },
  {
   "cell_type": "code",
   "execution_count": null,
   "metadata": {},
   "outputs": [],
   "source": [
    "#|export\n",
    "def layer_info(learn, *xb):\n",
    "    \"Return layer infos of `model` on `xb` (only support batch first inputs)\"\n",
    "    def _track(m, i, o): \n",
    "        params, trainable, shape = '', '', ''\n",
    "        same = any((isinstance(x[0], torch.Tensor) and x[0].shape[1:] == x[1].shape for x in zip(i, o)))\n",
    "        shape = apply(lambda x: x.shape, o)\n",
    "        if hasattr(m, 'weight'): # non activation layer\n",
    "            params, trainable = total_params(m)\n",
    "        return (type(m).__name__, params, trainable, shape, same)\n",
    "            \n",
    "    with Hooks(flatten_model(learn.model), _track) as h:\n",
    "        batch = apply(lambda o:o[:1], xb)\n",
    "        train_only_cbs = [cb for cb in learn.cbs if hasattr(cb, '_only_train_loop')]\n",
    "        with learn.removed_cbs(train_only_cbs), learn.no_logging(), learn as l:\n",
    "            r = l.get_preds(dl=[batch], inner=True, reorder=False)\n",
    "        return h.stored"
   ]
  },
  {
   "cell_type": "markdown",
   "metadata": {},
   "source": [
    "The output of `_track` is expected to be a `tuple` of module name, the number of parameters, the shape of the layer, whether it is trainable, what layer group it belongs to, and whether or not the size changed. There are three potential groups that can show:\n",
    "* A non-activation layer (Linear, Conv, etc)\n",
    "* An activation layer\n",
    "* A pooling layer\n",
    "\n",
    "Depending on which only part of the output is really returned, otherwise it is `''`. For non-activation layers everything is returned. Activation layers only return a name, the shape and `False` for `same`. Pooling layers will return the name, the new shape, and `False` for `same`"
   ]
  },
  {
   "cell_type": "code",
   "execution_count": null,
   "metadata": {},
   "outputs": [],
   "source": [
    "def _m(): return nn.Sequential(nn.Linear(1,50), nn.ReLU(), nn.BatchNorm1d(50), nn.Linear(50, 1))\n",
    "sample_input = torch.randn((16, 1))\n",
    "test_eq(layer_info(synth_learner(model=_m()), sample_input), [\n",
    "    ('Linear', 100, True, [1, 50], False),\n",
    "    ('ReLU', '', '', [1,50], True),\n",
    "    ('BatchNorm1d', 100, True, [1, 50], True),\n",
    "    ('Linear', 51, True, [1, 1], False)\n",
    "])"
   ]
  },
  {
   "cell_type": "code",
   "execution_count": null,
   "metadata": {},
   "outputs": [],
   "source": [
    "#|hide\n",
    "# Test for Flatten\n",
    "def _tst_m(): return nn.Sequential(\n",
    "    nn.Conv2d(1, 2, kernel_size=3, padding=1, stride=2),\n",
    "    nn.ReLU(),\n",
    "    nn.Flatten(),\n",
    "    nn.Linear(8,50), \n",
    "    nn.ReLU(), \n",
    "    nn.BatchNorm1d(50), \n",
    "    nn.Linear(50, 1)\n",
    ")\n",
    "                                                              \n",
    "sample_input = torch.randn((1,1,4,4))\n",
    "test_eq(layer_info(synth_learner(model=_tst_m()), sample_input), [\n",
    "    ('Conv2d', 20, True, [1, 2, 2, 2], False),\n",
    "    ('ReLU', '', '', [1, 2, 2, 2], True),\n",
    "    ('Flatten', '', '', [1, 8], False),\n",
    "    ('Linear', 450, True, [1, 50], False),\n",
    "    ('ReLU', '', '', [1,50], True),\n",
    "    ('BatchNorm1d', 100, True, [1, 50], True),\n",
    "    ('Linear', 51, True, [1, 1], False)\n",
    "])"
   ]
  },
  {
   "cell_type": "code",
   "execution_count": null,
   "metadata": {},
   "outputs": [],
   "source": [
    "#|hide\n",
    "# Test for multiple inputs model\n",
    "class _2InpModel(Module):\n",
    "    def __init__(self):\n",
    "        super().__init__()\n",
    "        self.seq = nn.Sequential(nn.Linear(2,50), nn.ReLU(), nn.BatchNorm1d(50), nn.Linear(50, 1))\n",
    "    def forward(self, *inps):\n",
    "        outputs = torch.cat(inps, dim=-1)\n",
    "        return self.seq(outputs)\n",
    "\n",
    "sample_inputs = (torch.randn(16, 1), torch.randn(16, 1))\n",
    "learn = synth_learner(model=_2InpModel())\n",
    "learn.dls.n_inp = 2\n",
    "test_eq(layer_info(learn, *sample_inputs), [\n",
    "    ('Linear', 150, True, [1, 50], False),\n",
    "    ('ReLU', '', '', [1,50], True),\n",
    "    ('BatchNorm1d', 100, True, [1, 50], True),\n",
    "    ('Linear', 51, True, [1, 1], False)\n",
    "])"
   ]
  },
  {
   "cell_type": "code",
   "execution_count": null,
   "metadata": {},
   "outputs": [],
   "source": [
    "#|export\n",
    "def _get_shapes(o, bs): \n",
    "    inp = o[first(o)] if (isinstance(o, dict)) else o\n",
    "    return ' x '.join([str(bs)] + [str(t) for t in inp[1:]])\n",
    "\n",
    "def _print_shapes(o, bs):\n",
    "    if isinstance(o, torch.Size): return _get_shapes(o, bs)\n",
    "    elif isinstance(o, tuple): return _get_shapes(o[0], bs)\n",
    "    else: return str([_print_shapes(x, bs) for x in o])"
   ]
  },
  {
   "cell_type": "code",
   "execution_count": null,
   "metadata": {},
   "outputs": [],
   "source": [
    "#|export\n",
    "def module_summary(learn, *xb):\n",
    "    \"Print a summary of `model` using `xb`\"\n",
    "    #Individual parameters wrapped in ParameterModule aren't called through the hooks in `layer_info`,\n",
    "    #  thus are not counted inside the summary\n",
    "    #TODO: find a way to have them counted in param number somehow\n",
    "    infos = layer_info(learn, *xb)\n",
    "    n,bs = 76,find_bs(xb)\n",
    "    inp_sz = _print_shapes(apply(lambda x:x.shape, xb), bs)\n",
    "    res = f\"{type(learn.model).__name__} (Input shape: {inp_sz})\\n\"\n",
    "    res += \"=\" * n + \"\\n\"\n",
    "    res += f\"{'Layer (type)':<20} {'Output Shape':<20} {'Param #':<10} {'Trainable':<10}\\n\"\n",
    "    res += \"=\" * n\n",
    "    ps,trn_ps,j = 0,0,0\n",
    "    infos = [o for o in infos if o is not None] #see comment in previous cell\n",
    "    prev_sz = None\n",
    "    for typ,np,trn,sz,chnged in infos:\n",
    "        if sz is None: continue\n",
    "        if j == 0:\n",
    "            res += f'\\n{\"\":<20} {_print_shapes(sz, bs)[:19]:<20}' # to avoid a double line at the top\n",
    "        if not chnged and not prev_sz == sz and j > 0: res += \"\\n\" + \"_\" * n + \"\\n\" + f'{\"\":<20} {_print_shapes(sz, bs)[:19]:<20}'\n",
    "        j = 1\n",
    "        res += f\"\\n{typ:<20} {'':<20} {np:<10} {str(trn):<10}\"\n",
    "        if np != '':\n",
    "            ps += np\n",
    "            if trn: trn_ps += np\n",
    "        prev_sz = sz\n",
    "    res += \"\\n\" + \"_\" * n + \"\\n\"\n",
    "    res += f\"\\nTotal params: {ps:,}\\n\"\n",
    "    res += f\"Total trainable params: {trn_ps:,}\\n\"\n",
    "    res += f\"Total non-trainable params: {ps - trn_ps:,}\\n\\n\"\n",
    "    return PrettyString(res)"
   ]
  },
  {
   "cell_type": "code",
   "execution_count": null,
   "metadata": {},
   "outputs": [],
   "source": [
    "#|export\n",
    "@patch\n",
    "def summary(self:Learner):\n",
    "    \"Print a summary of the model, optimizer and loss function.\"\n",
    "    xb = self.dls.train.one_batch()[:getattr(self.dls.train, \"n_inp\", 1)]\n",
    "    res = module_summary(self, *xb)\n",
    "    res += f\"Optimizer used: {self.opt_func}\\nLoss function: {self.loss_func}\\n\\n\"\n",
    "    if self.opt is not None:\n",
    "        res += f\"Model \" + (\"unfrozen\\n\\n\" if self.opt.frozen_idx==0 else f\"frozen up to parameter group #{self.opt.frozen_idx}\\n\\n\")\n",
    "    res += \"Callbacks:\\n\" + '\\n'.join(f\"  - {cb}\" for cb in self.cbs.sorted('order'))\n",
    "    return PrettyString(res)"
   ]
  },
  {
   "cell_type": "code",
   "execution_count": null,
   "metadata": {},
   "outputs": [
    {
     "data": {
      "text/plain": [
       "Sequential (Input shape: 16 x 1)\n",
       "============================================================================\n",
       "Layer (type)         Output Shape         Param #    Trainable \n",
       "============================================================================\n",
       "                     16 x 50             \n",
       "Linear                                    100        True      \n",
       "ReLU                                                           \n",
       "BatchNorm1d                               100        True      \n",
       "____________________________________________________________________________\n",
       "                     16 x 1              \n",
       "Linear                                    51         True      \n",
       "____________________________________________________________________________\n",
       "\n",
       "Total params: 251\n",
       "Total trainable params: 251\n",
       "Total non-trainable params: 0\n",
       "\n",
       "Optimizer used: functools.partial(<function SGD at 0x7fcc42f28700>, mom=0.9)\n",
       "Loss function: FlattenedLoss of MSELoss()\n",
       "\n",
       "Callbacks:\n",
       "  - TrainEvalCallback\n",
       "  - Recorder"
      ]
     },
     "execution_count": null,
     "metadata": {},
     "output_type": "execute_result"
    }
   ],
   "source": [
    "learn = synth_learner(model=_m())\n",
    "learn.summary()"
   ]
  },
  {
   "cell_type": "code",
   "execution_count": null,
   "metadata": {},
   "outputs": [
    {
     "data": {
      "text/plain": [
       "Sequential (Input shape: 16 x 1)\n",
       "============================================================================\n",
       "Layer (type)         Output Shape         Param #    Trainable \n",
       "============================================================================\n",
       "                     16 x 50             \n",
       "Linear                                    100        True      \n",
       "ReLU                                                           \n",
       "BatchNorm1d                               100        True      \n",
       "____________________________________________________________________________\n",
       "                     16 x 1              \n",
       "Linear                                    51         True      \n",
       "____________________________________________________________________________\n",
       "\n",
       "Total params: 251\n",
       "Total trainable params: 251\n",
       "Total non-trainable params: 0\n",
       "\n",
       "Optimizer used: functools.partial(<function SGD at 0x7fcc42f28700>, mom=0.9)\n",
       "Loss function: FlattenedLoss of MSELoss()\n",
       "\n",
       "Callbacks:\n",
       "  - TrainEvalCallback\n",
       "  - Recorder"
      ]
     },
     "execution_count": null,
     "metadata": {},
     "output_type": "execute_result"
    }
   ],
   "source": [
    "#|hide\n",
    "#cuda\n",
    "learn = synth_learner(model=_m(), cuda=True)\n",
    "learn.summary()"
   ]
  },
  {
   "cell_type": "code",
   "execution_count": null,
   "metadata": {},
   "outputs": [
    {
     "data": {
      "text/plain": [
       "_NOutModel (Input shape: 16 x 1)\n",
       "============================================================================\n",
       "Layer (type)         Output Shape         Param #    Trainable \n",
       "============================================================================\n",
       "                     16 x 6              \n",
       "Linear                                    36         True      \n",
       "____________________________________________________________________________\n",
       "\n",
       "Total params: 36\n",
       "Total trainable params: 36\n",
       "Total non-trainable params: 0\n",
       "\n",
       "Optimizer used: functools.partial(<function SGD at 0x7fcc42f28700>, mom=0.9)\n",
       "Loss function: FlattenedLoss of MSELoss()\n",
       "\n",
       "Callbacks:\n",
       "  - TrainEvalCallback\n",
       "  - Recorder"
      ]
     },
     "execution_count": null,
     "metadata": {},
     "output_type": "execute_result"
    }
   ],
   "source": [
    "#|hide\n",
    "# Test for multiple output\n",
    "class _NOutModel(Module):\n",
    "    def __init__(self): self.lin = nn.Linear(5, 6)\n",
    "    def forward(self, x1):\n",
    "        x = torch.randn((10, 5))\n",
    "        return x,self.lin(x)\n",
    "\n",
    "learn = synth_learner(model = _NOutModel())\n",
    "learn.summary() # Output Shape should be (50, 16, 256), (1, 16, 256)"
   ]
  },
  {
   "cell_type": "code",
   "execution_count": null,
   "metadata": {},
   "outputs": [
    {
     "data": {
      "text/plain": [
       "Sequential (Input shape: 16 x 4)\n",
       "============================================================================\n",
       "Layer (type)         Output Shape         Param #    Trainable \n",
       "============================================================================\n",
       "                     16 x 2              \n",
       "Linear                                    10         True      \n",
       "ReLU                                                           \n",
       "____________________________________________________________________________\n",
       "                     16 x 1              \n",
       "Linear                                    3          True      \n",
       "____________________________________________________________________________\n",
       "\n",
       "Total params: 13\n",
       "Total trainable params: 13\n",
       "Total non-trainable params: 0\n",
       "\n",
       "Optimizer used: <function Adam at 0x7fcc42f28a60>\n",
       "Loss function: <function l1_loss at 0x7fcc5bdb04c0>\n",
       "\n",
       "Callbacks:\n",
       "  - TrainEvalCallback\n",
       "  - Recorder"
      ]
     },
     "execution_count": null,
     "metadata": {},
     "output_type": "execute_result"
    }
   ],
   "source": [
    "#|hide\n",
    "# Test for the case (as in Book) when learn.dls.train_ds is a list not fastai.data.core.Datasets\n",
    "train_x = torch.rand((100, 4))\n",
    "train_y = torch.rand((100, 1))\n",
    "\n",
    "valid_x = torch.rand((100, 4))\n",
    "valid_y = torch.rand((100,1))\n",
    "\n",
    "dset = list(zip(train_x,train_y))\n",
    "valid_dset = list(zip(valid_x,valid_y))\n",
    "\n",
    "dl = DataLoader(dset, batch_size=16)\n",
    "val_dl = DataLoader(valid_dset, batch_size=16)\n",
    "\n",
    "dls = DataLoaders(dl, val_dl)\n",
    "\n",
    "simple_net = nn.Sequential(\n",
    "    nn.Linear(4, 2),\n",
    "    nn.ReLU(),\n",
    "    nn.Linear(2,1)\n",
    ")\n",
    "learn = Learner(dls, simple_net, loss_func=F.l1_loss)\n",
    "learn.summary()"
   ]
  },
  {
   "cell_type": "markdown",
   "metadata": {},
   "source": [
    "## Activation graphs"
   ]
  },
  {
   "cell_type": "code",
   "execution_count": null,
   "metadata": {},
   "outputs": [],
   "source": [
<<<<<<< HEAD
    "#|exports\n",
=======
    "#export\n",
>>>>>>> f4a6ce2a
    "@delegates()\n",
    "class ActivationStats(HookCallback):\n",
    "    \"Callback that record the mean and std of activations.\"\n",
    "    order=-20\n",
    "    def __init__(self, with_hist=False, **kwargs):\n",
    "        super().__init__(**kwargs)\n",
    "        self.with_hist = with_hist\n",
    "\n",
    "    def before_fit(self):\n",
    "        \"Initialize stats.\"\n",
    "        super().before_fit()\n",
    "        self.stats = L()\n",
    "\n",
    "    def hook(self, m, i, o):\n",
    "        if isinstance(o, tuple): return self.hook_multi_ouput(o)\n",
    "        o = o.float()\n",
    "        res = {'mean': o.mean().item(), 'std': o.std().item(),\n",
    "               'near_zero': (o<=0.05).long().sum().item()/o.numel()}\n",
    "        if self.with_hist: res['hist'] = o.histc(40,0,10)\n",
    "        return res\n",
    "    \n",
    "    def hook_multi_ouput(self,o_tuple):\n",
    "        \"For outputs of RNN which are [nested] tuples of tensors\"\n",
    "        res = []\n",
    "        for o in self._flatten_tuple(o_tuple):\n",
    "            if not(isinstance(o, Tensor)): continue\n",
    "            res.append(self.hook(None, None, o))\n",
    "        return res\n",
    "\n",
    "    def _flatten_tuple(self, o_tuple):\n",
    "        \"Recursively flatten a [nested] tuple\"\n",
    "        res = []\n",
    "        for it in o_tuple:\n",
    "            if isinstance(it, tuple): res += self._flatten_tuple(it)\n",
    "            else: res += [it]\n",
    "        return tuple(res)\n",
    "\n",
    "    def after_batch(self):\n",
    "        \"Take the stored results and puts it in `self.stats`\"\n",
    "        if self.training and (self.every is None or self.train_iter%self.every == 0): self.stats.append(self.hooks.stored)\n",
    "        super().after_batch()\n",
    "\n",
    "    def layer_stats(self, idx):\n",
    "        lstats = self.stats.itemgot(idx)\n",
    "        return L(lstats.itemgot(o) for o in ('mean','std','near_zero'))\n",
    "\n",
    "    def hist(self, idx):\n",
    "        res = self.stats.itemgot(idx).itemgot('hist')\n",
    "        return torch.stack(tuple(res)).t().float().log1p()\n",
    "\n",
    "    def color_dim(self, idx, figsize=(10,5), ax=None):\n",
    "        \"The 'colorful dimension' plot\"\n",
    "        res = self.hist(idx)\n",
    "        if ax is None: ax = subplots(figsize=figsize)[1][0]\n",
    "        ax.imshow(res, origin='lower')\n",
    "        ax.axis('off')\n",
    "\n",
    "    def plot_layer_stats(self, idx):\n",
    "        _,axs = subplots(1, 3, figsize=(12,3))\n",
    "        for o,ax,title in zip(self.layer_stats(idx),axs,('mean','std','% near zero')):\n",
    "            ax.plot(o)\n",
    "            ax.set_title(title)"
   ]
  },
  {
   "cell_type": "code",
   "execution_count": null,
   "metadata": {},
   "outputs": [
    {
     "name": "stdout",
     "output_type": "stream",
     "text": [
      "[0, 9.915902137756348, 10.236139297485352, '00:00']\n"
     ]
    }
   ],
   "source": [
    "learn = synth_learner(n_trn=5, cbs = ActivationStats(every=4))\n",
    "learn.fit(1)"
   ]
  },
  {
   "cell_type": "code",
   "execution_count": null,
   "metadata": {},
   "outputs": [
    {
     "data": {
      "text/plain": [
       "(#2) [[{'mean': 1.0413528680801392, 'std': 0.4082348346710205, 'near_zero': 0.0}],[{'mean': 0.7963836193084717, 'std': 0.3677118122577667, 'near_zero': 0.0}]]"
      ]
     },
     "execution_count": null,
     "metadata": {},
     "output_type": "execute_result"
    }
   ],
   "source": [
    "learn.activation_stats.stats"
   ]
  },
  {
   "cell_type": "markdown",
   "metadata": {},
   "source": [
    "The first line contains the means of the outputs of the model for each batch in the training set, the second line their standard deviations."
   ]
  },
  {
   "cell_type": "code",
   "execution_count": null,
   "metadata": {},
   "outputs": [
    {
     "name": "stdout",
     "output_type": "stream",
     "text": [
      "[0, 11.84472370147705, 7.684460639953613, '00:00']\n",
      "[0, 10.660934448242188, 6.482079029083252, '00:00']\n"
     ]
    }
   ],
   "source": [
    "#|hide\n",
    "def test_activation_stats_include_paramless(include_paramless=False):\n",
    "    \"create a learner, fit, then check number of layers\"\n",
    "    modl = nn.Sequential(nn.Linear(1,50), nn.ReLU(), nn.BatchNorm1d(50), nn.Linear(50, 1), nn.Flatten())\n",
    "\n",
    "    learn = synth_learner(model=modl, cbs=ActivationStats(every=4, include_paramless=include_paramless))\n",
    "    learn.fit(1)\n",
    "    \n",
    "    expected_stats_len = 3  \n",
    "    if include_paramless: expected_stats_len = 5 # includes Relu & Flatten\n",
    "    test_eq(expected_stats_len, len(learn.activation_stats.modules))\n",
    "\n",
    "test_activation_stats_include_paramless(include_paramless=True)\n",
    "test_activation_stats_include_paramless(include_paramless=False)"
   ]
  },
  {
   "cell_type": "code",
   "execution_count": null,
   "metadata": {},
   "outputs": [
    {
     "name": "stdout",
     "output_type": "stream",
     "text": [
      "[0, 6.150048732757568, 4.771674156188965, '00:00']\n",
      "[0, 17.470989227294922, 17.58202362060547, '00:00']\n",
      "[0, 10.142230987548828, 9.362530708312988, '00:00']\n",
      "[0, 3.4879150390625, 3.3121471405029297, '00:00']\n",
      "[0, 14.660429000854492, 17.298110961914062, '00:00']\n",
      "[0, 22.280864715576172, 18.45922088623047, '00:00']\n"
     ]
    }
   ],
   "source": [
    "def test_every(n_tr, every):\n",
    "    \"create a learner, fit, then check number of stats collected\"\n",
    "    learn = synth_learner(n_trn=n_tr, cbs=ActivationStats(every=every))\n",
    "    learn.fit(1)\n",
    "    expected_stats_len = math.ceil(n_tr / every)\n",
    "    test_eq(expected_stats_len, len(learn.activation_stats.stats))\n",
    "    \n",
    "for n_tr in [11, 12, 13]:\n",
    "    test_every(n_tr, 4)\n",
    "    test_every(n_tr, 1)"
   ]
  },
  {
   "cell_type": "code",
   "execution_count": null,
   "metadata": {},
   "outputs": [
    {
     "name": "stdout",
     "output_type": "stream",
     "text": [
      "[0, 9.024697303771973, 6.801002025604248, '00:00']\n"
     ]
    }
   ],
   "source": [
    "#|hide\n",
    "class TstCallback(HookCallback):\n",
    "    def hook(self, m, i, o): return o\n",
    "    def before_fit(self):\n",
    "        super().before_fit()\n",
    "        self.means,self.stds = [],[]\n",
    "    \n",
    "    def after_batch(self):\n",
    "        if self.training:\n",
    "            self.means.append(self.hooks.stored[0].mean().item())\n",
    "            self.stds.append (self.hooks.stored[0].std() .item())\n",
    "\n",
    "learn = synth_learner(n_trn=5, cbs = [TstCallback(), ActivationStats()])\n",
    "learn.fit(1)\n",
    "test_eq(learn.activation_stats.stats.itemgot(0).itemgot(\"mean\"), learn.tst.means)\n",
    "test_eq(learn.activation_stats.stats.itemgot(0).itemgot(\"std\"),  learn.tst.stds)"
   ]
  },
  {
   "cell_type": "markdown",
   "metadata": {},
   "source": [
    "## Export -"
   ]
  },
  {
   "cell_type": "code",
   "execution_count": null,
   "metadata": {},
   "outputs": [
    {
     "name": "stdout",
     "output_type": "stream",
     "text": [
      "Converted 00_torch_core.ipynb.\n",
      "Converted 01_layers.ipynb.\n",
      "Converted 01a_losses.ipynb.\n",
      "Converted 02_data.load.ipynb.\n",
      "Converted 03_data.core.ipynb.\n",
      "Converted 04_data.external.ipynb.\n",
      "Converted 05_data.transforms.ipynb.\n",
      "Converted 06_data.block.ipynb.\n",
      "Converted 07_vision.core.ipynb.\n",
      "Converted 08_vision.data.ipynb.\n",
      "Converted 09_vision.augment.ipynb.\n",
      "Converted 09b_vision.utils.ipynb.\n",
      "Converted 09c_vision.widgets.ipynb.\n",
      "Converted 10_tutorial.pets.ipynb.\n",
      "Converted 10b_tutorial.albumentations.ipynb.\n",
      "Converted 11_vision.models.xresnet.ipynb.\n",
      "Converted 12_optimizer.ipynb.\n",
      "Converted 13_callback.core.ipynb.\n",
      "Converted 13a_learner.ipynb.\n",
      "Converted 13b_metrics.ipynb.\n",
      "Converted 14_callback.schedule.ipynb.\n",
      "Converted 14a_callback.data.ipynb.\n",
      "Converted 15_callback.hook.ipynb.\n",
      "Converted 15a_vision.models.unet.ipynb.\n",
      "Converted 16_callback.progress.ipynb.\n",
      "Converted 17_callback.tracker.ipynb.\n",
      "Converted 18_callback.fp16.ipynb.\n",
      "Converted 18a_callback.training.ipynb.\n",
      "Converted 18b_callback.preds.ipynb.\n",
      "Converted 19_callback.mixup.ipynb.\n",
      "Converted 20_interpret.ipynb.\n",
      "Converted 20a_distributed.ipynb.\n",
      "Converted 21_vision.learner.ipynb.\n",
      "Converted 22_tutorial.imagenette.ipynb.\n",
      "Converted 23_tutorial.vision.ipynb.\n",
      "Converted 24_tutorial.image_sequence.ipynb.\n",
      "Converted 24_tutorial.siamese.ipynb.\n",
      "Converted 24_vision.gan.ipynb.\n",
      "Converted 30_text.core.ipynb.\n",
      "Converted 31_text.data.ipynb.\n",
      "Converted 32_text.models.awdlstm.ipynb.\n",
      "Converted 33_text.models.core.ipynb.\n",
      "Converted 34_callback.rnn.ipynb.\n",
      "Converted 35_tutorial.wikitext.ipynb.\n",
      "Converted 37_text.learner.ipynb.\n",
      "Converted 38_tutorial.text.ipynb.\n",
      "Converted 39_tutorial.transformers.ipynb.\n",
      "Converted 40_tabular.core.ipynb.\n",
      "Converted 41_tabular.data.ipynb.\n",
      "Converted 42_tabular.model.ipynb.\n",
      "Converted 43_tabular.learner.ipynb.\n",
      "Converted 44_tutorial.tabular.ipynb.\n",
      "Converted 45_collab.ipynb.\n",
      "Converted 46_tutorial.collab.ipynb.\n",
      "Converted 50_tutorial.datablock.ipynb.\n",
      "Converted 60_medical.imaging.ipynb.\n",
      "Converted 61_tutorial.medical_imaging.ipynb.\n",
      "Converted 65_medical.text.ipynb.\n",
      "Converted 70_callback.wandb.ipynb.\n",
      "Converted 71_callback.tensorboard.ipynb.\n",
      "Converted 72_callback.neptune.ipynb.\n",
      "Converted 73_callback.captum.ipynb.\n",
      "Converted 74_callback.azureml.ipynb.\n",
      "Converted 97_test_utils.ipynb.\n",
      "Converted 99_pytorch_doc.ipynb.\n",
      "Converted dev-setup.ipynb.\n",
      "Converted app_examples.ipynb.\n",
      "Converted camvid.ipynb.\n",
      "Converted migrating_catalyst.ipynb.\n",
      "Converted migrating_ignite.ipynb.\n",
      "Converted migrating_lightning.ipynb.\n",
      "Converted migrating_pytorch.ipynb.\n",
      "Converted migrating_pytorch_verbose.ipynb.\n",
      "Converted ulmfit.ipynb.\n",
      "Converted index.ipynb.\n",
      "Converted quick_start.ipynb.\n",
      "Converted tutorial.ipynb.\n"
     ]
    }
   ],
   "source": [
    "#|hide\n",
    "from nbdev.export import notebook2script\n",
    "notebook2script()"
   ]
  },
  {
   "cell_type": "code",
   "execution_count": null,
   "metadata": {},
   "outputs": [],
   "source": []
  }
 ],
 "metadata": {
  "jupytext": {
   "split_at_heading": true
  },
  "kernelspec": {
   "display_name": "Python 3 (ipykernel)",
   "language": "python",
   "name": "python3"
  }
 },
 "nbformat": 4,
 "nbformat_minor": 4
}<|MERGE_RESOLUTION|>--- conflicted
+++ resolved
@@ -1368,11 +1368,7 @@
    "metadata": {},
    "outputs": [],
    "source": [
-<<<<<<< HEAD
-    "#|exports\n",
-=======
-    "#export\n",
->>>>>>> f4a6ce2a
+    "#|export\n",
     "@delegates()\n",
     "class ActivationStats(HookCallback):\n",
     "    \"Callback that record the mean and std of activations.\"\n",
