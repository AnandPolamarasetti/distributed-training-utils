--- conflicted
+++ resolved
@@ -69,13 +69,7 @@
       uses: actions/checkout@v3
     - name: Install libraries
       run: |
-<<<<<<< HEAD
-        pip uninstall nbdev -yq
-        pip install git+git://github.com/fastai/nbdev.git -Uq
-        pip install git+git://github.com/fastai/fastcore.git -Uq
-=======
         pip install git+https://github.com/fastai/fastcore.git
->>>>>>> 409a22a4
         pip install -Uq fastprogress
         pip install -Uqe .[dev]
     
