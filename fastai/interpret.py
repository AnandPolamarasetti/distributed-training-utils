--- conflicted
+++ resolved
@@ -149,15 +149,8 @@
         plt.xlabel('Predicted')
         plt.grid(False)
 
-<<<<<<< HEAD
-    def most_confused(self,
-        min_val:int=1 # Omit occurrences less than `min_val`
-    ):
-        "Sorted descending list of largest non-diagonal entries of confusion matrix, presented as actual, predicted, number of occurrences."
-=======
     def most_confused(self, min_val=1):
         "Sorted descending largest non-diagonal entries of confusion matrix (actual, predicted, # occurrences"
->>>>>>> 409a22a4
         cm = self.confusion_matrix()
         np.fill_diagonal(cm, 0)
         res = [(self.vocab[i],self.vocab[j],cm[i,j]) for i,j in zip(*np.where(cm>=min_val))]
